// Copyright (c) 2013-2017 The btcsuite developers
// Copyright (c) 2015-2018 The Decred developers
// Use of this source code is governed by an ISC
// license that can be found in the LICENSE file.

package main

import (
	"bytes"
	"crypto/rand"
	"crypto/tls"
	"encoding/binary"
	"fmt"
	"math"
	mathrand "math/rand"
	"net"
	"runtime"
	"sort"
	"strconv"
	"strings"
	"sync"
	"sync/atomic"
	"time"

	"github.com/pkt-cash/pktd/addrmgr"
	"github.com/pkt-cash/pktd/blockchain"
	"github.com/pkt-cash/pktd/blockchain/indexers"
	"github.com/pkt-cash/pktd/btcutil"
	"github.com/pkt-cash/pktd/btcutil/bloom"
	"github.com/pkt-cash/pktd/btcutil/er"
	"github.com/pkt-cash/pktd/chaincfg"
	"github.com/pkt-cash/pktd/chaincfg/chainhash"
	"github.com/pkt-cash/pktd/connmgr"
	"github.com/pkt-cash/pktd/database"
	"github.com/pkt-cash/pktd/mempool"
	"github.com/pkt-cash/pktd/mining"
	"github.com/pkt-cash/pktd/mining/cpuminer"
	"github.com/pkt-cash/pktd/netsync"
	"github.com/pkt-cash/pktd/peer"
	"github.com/pkt-cash/pktd/pktconfig/version"
	"github.com/pkt-cash/pktd/pktlog/log"
	"github.com/pkt-cash/pktd/txscript"
	"github.com/pkt-cash/pktd/wire"
	"github.com/pkt-cash/pktd/wire/protocol"
)

const (
	// defaultServices describes the default services that are supported by
	// the server.
	defaultServices = protocol.SFNodeNetwork | protocol.SFNodeBloom |
		protocol.SFNodeWitness | protocol.SFNodeCF

	// defaultRequiredServices describes the default services that are
	// required to be supported by outbound peers.
	defaultRequiredServices = protocol.SFNodeNetwork

	// defaultTargetOutbound is the default number of outbound peers to
	// target. We are normalizing the Bitcoin Core in allowing 16 here,
	// For Bitcoin Core latest Bitcoin Core, 14 connections are used for
	// full relaying and 2 are used for "block only" "fast" connections,
	// although we don't yet make such a distinction.
	defaultTargetOutbound = 14

	// connectionRetryInterval is the base amount of time to wait in between
	// retries when connecting to persistent peers.  It is adjusted by the
	// number of retries such that there is a retry backoff.
	connectionRetryInterval = time.Second * 5
)

// simpleAddr implements the net.Addr interface with two struct fields
type simpleAddr struct {
	net, addr string
}

// String returns the address.
//
// This is part of the net.Addr interface.
func (a simpleAddr) String() string {
	return a.addr
}

// Network returns the network.
//
// This is part of the net.Addr interface.
func (a simpleAddr) Network() string {
	return a.net
}

// Ensure simpleAddr implements the net.Addr interface.
var _ net.Addr = simpleAddr{}

// broadcastMsg provides the ability to house a bitcoin message to be broadcast
// to all connected peers except specified excluded peers.
type broadcastMsg struct {
	message      wire.Message
	excludePeers []*serverPeer
}

// broadcastInventoryAdd is a type used to declare that the InvVect it contains
// needs to be added to the rebroadcast map
type broadcastInventoryAdd relayMsg

// broadcastInventoryDel is a type used to declare that the InvVect it contains
// needs to be removed from the rebroadcast map
type broadcastInventoryDel *wire.InvVect

// relayMsg packages an inventory vector along with the newly discovered
// inventory so the relay has access to that information.
type relayMsg struct {
	invVect *wire.InvVect
	data    interface{}
}

// updatePeerHeightsMsg is a message sent from the blockmanager to the server
// after a new block has been accepted. The purpose of the message is to update
// the heights of peers that were known to announce the block before we
// connected it to the main chain or recognized it as an orphan. With these
// updates, peer heights will be kept up to date, allowing for fresh data when
// selecting sync peer candidacy.
type updatePeerHeightsMsg struct {
	newHash    *chainhash.Hash
	newHeight  int32
	originPeer *peer.Peer
}

// peerState maintains state of inbound, persistent, outbound peers as well
// as banned peers and outbound groups.
type peerState struct {
	inboundPeers    map[int32]*serverPeer
	outboundPeers   map[int32]*serverPeer
	persistentPeers map[int32]*serverPeer
	banned          map[string]time.Time
	outboundGroups  map[string]int
}

// Count returns the count of all known peers.
func (ps *peerState) Count() int {
	return len(ps.inboundPeers) + len(ps.outboundPeers) +
		len(ps.persistentPeers)
}

// forAllOutboundPeers is a helper function that runs closure on all outbound
// peers known to peerState.
func (ps *peerState) forAllOutboundPeers(closure func(sp *serverPeer)) {
	for _, e := range ps.outboundPeers {
		closure(e)
	}
	for _, e := range ps.persistentPeers {
		closure(e)
	}
}

// forAllPeers is a helper function that runs closure on all peers known to
// peerState.
func (ps *peerState) forAllPeers(closure func(sp *serverPeer)) {
	for _, e := range ps.inboundPeers {
		closure(e)
	}
	ps.forAllOutboundPeers(closure)
}

// cfHeaderKV is a tuple of a filter header and its associated block hash. The
// struct is used to cache cfcheckpt responses.
type cfHeaderKV struct {
	blockHash    chainhash.Hash
	filterHeader chainhash.Hash
}

// server provides a bitcoin server for handling communications to and from
// bitcoin peers.
type server struct {
	// The following variables must only be used atomically.
	// Putting the uint64s first makes them 64-bit aligned for 32-bit systems.
	bytesReceived uint64 // Total bytes received from all peers since start.
	bytesSent     uint64 // Total bytes sent by all peers since start.
	started       int32
	shutdown      int32
	startupTime   int64

	chainParams          *chaincfg.Params
	addrManager          *addrmgr.AddrManager
	connManager          *connmgr.ConnManager
	sigCache             *txscript.SigCache
	hashCache            *txscript.HashCache
	rpcServer            *rpcServer
	syncManager          *netsync.SyncManager
	chain                *blockchain.BlockChain
	txMemPool            *mempool.TxPool
	cpuMiner             *cpuminer.CPUMiner
	modifyRebroadcastInv chan interface{}
	newPeers             chan *serverPeer
	donePeers            chan *serverPeer
	banPeers             chan *serverPeer
	query                chan interface{}
	relayInv             chan relayMsg
	broadcast            chan broadcastMsg
	peerHeightsUpdate    chan updatePeerHeightsMsg
	wg                   sync.WaitGroup
	quit                 chan struct{}
	nat                  NAT
	db                   database.DB
	timeSource           blockchain.MedianTimeSource
	services             protocol.ServiceFlag

	// The following fields are used for optional indexes.  They will be nil
	// if the associated index is not enabled.  These fields are set during
	// initial creation of the server and never changed afterwards, so they
	// do not need to be protected for concurrent access.
	txIndex   *indexers.TxIndex
	addrIndex *indexers.AddrIndex
	cfIndex   *indexers.CfIndex

	// The fee estimator keeps track of how long transactions are left in
	// the mempool before they are mined into blocks.
	feeEstimator *mempool.FeeEstimator

	// cfCheckptCaches stores a cached slice of filter headers for cfcheckpt
	// messages for each filter type.
	cfCheckptCaches    map[wire.FilterType][]cfHeaderKV
	cfCheckptCachesMtx sync.RWMutex

	// agentBlacklist is a list of blacklisted substrings by which to filter
	// user agents.
	agentBlacklist []string

	// agentWhitelist is a list of whitelisted user agent substrings, no
	// whitelisting will be applied if the list is empty or nil.
	agentWhitelist []string
}

// serverPeer extends the peer to maintain state shared by the server and
// the blockmanager.
type serverPeer struct {
	// The following variables must only be used atomically
	feeFilter int64

	*peer.Peer

	connReq        *connmgr.ConnReq
	server         *server
	persistent     bool
	continueHash   *chainhash.Hash
	relayMtx       sync.Mutex
	disableRelayTx bool
	sentAddrs      bool
	isWhitelisted  bool
	filter         *bloom.Filter
	addressesMtx   sync.RWMutex
	knownAddresses map[string]struct{}
	banScore       connmgr.DynamicBanScore
	quit           chan struct{}
	// The following chans are used to sync blockmanager and server.
	txProcessed    chan struct{}
	blockProcessed chan struct{}
}

// newServerPeer returns a new serverPeer instance. The peer needs to be set by
// the caller.
func newServerPeer(s *server, isPersistent bool) *serverPeer {
	return &serverPeer{
		server:         s,
		persistent:     isPersistent,
		filter:         bloom.LoadFilter(nil),
		knownAddresses: make(map[string]struct{}),
		quit:           make(chan struct{}),
		txProcessed:    make(chan struct{}, 1),
		blockProcessed: make(chan struct{}, 1),
	}
}

// newestBlock returns the current best block hash and height using the format
// required by the configuration for the peer package.
func (sp *serverPeer) newestBlock() (*chainhash.Hash, int32, er.R) {
	best := sp.server.chain.BestSnapshot()
	return &best.Hash, best.Height, nil
}

// addKnownAddresses adds the given addresses to the set of known addresses to
// the peer to prevent sending duplicate addresses.
func (sp *serverPeer) addKnownAddresses(addresses []*wire.NetAddress) {
	sp.addressesMtx.Lock()
	for _, na := range addresses {
		sp.knownAddresses[addrmgr.NetAddressKey(na)] = struct{}{}
	}
	sp.addressesMtx.Unlock()
}

// addressKnown true if the given address is already known to the peer.
// XXX trn safe for concurrent callers?
func (sp *serverPeer) addressKnown(na *wire.NetAddress) bool {
	sp.addressesMtx.Lock()
	defer sp.addressesMtx.Unlock()
	_, exists := sp.knownAddresses[addrmgr.NetAddressKey(na)]
	return exists
}

// setDisableRelayTx toggles relaying of transactions for the given peer.
// It is safe for concurrent access.
func (sp *serverPeer) setDisableRelayTx(disable bool) {
	sp.relayMtx.Lock()
	sp.disableRelayTx = disable
	sp.relayMtx.Unlock()
}

// relayTxDisabled returns whether or not relaying of transactions for the given
// peer is disabled.
// It is safe for concurrent access.
func (sp *serverPeer) relayTxDisabled() bool {
	sp.relayMtx.Lock()
	isDisabled := sp.disableRelayTx
	sp.relayMtx.Unlock()

	return isDisabled
}

// pushAddrMsg sends an addr message to the connected peer using the provided
// addresses.
func (sp *serverPeer) pushAddrMsg(addresses []*wire.NetAddress) {
	// Filter addresses already known to the peer.
	addrs := make([]*wire.NetAddress, 0, len(addresses))
	for _, addr := range addresses {
		if !sp.addressKnown(addr) {
			addrs = append(addrs, addr)
		}
	}
	known, err := sp.PushAddrMsg(addrs)
	if err != nil {
		log.Errorf("Can't push address message to %s: %v", sp.Peer, err)
		sp.Disconnect()
		return
	}
	sp.addKnownAddresses(known)
}

// addBanScore increases the persistent and decaying ban score fields by the
// values passed as parameters. If the resulting score exceeds half of the ban
// threshold, a warning is logged including the reason provided. Further, if
// the score is above the ban threshold, the peer will be banned and
// disconnected.
func (sp *serverPeer) addBanScore(persistent, transient uint32, reason string) {
	// No warning is logged and no score is calculated if banning is disabled.
	if cfg.DisableBanning {
		return
	}
	if sp.isWhitelisted {
		log.Debugf("Misbehaving whitelisted peer %s: %s", sp, reason)
		return
	}

	warnThreshold := cfg.BanThreshold >> 1
	if transient == 0 && persistent == 0 {
		// The score is not being increased, but a warning message is still
		// logged if the score is above the warn threshold.
		score := sp.banScore.Int()
		if score > warnThreshold {
			log.Warnf("Misbehaving peer %s: %s -- ban score is %d, "+
				"it was not increased this time", sp, reason, score)
		}
		return
	}
	score := sp.banScore.Increase(persistent, transient)
	if score > warnThreshold {
		log.Warnf("Misbehaving peer %s: %s -- ban score increased to %d",
			sp, reason, score)
		if score > cfg.BanThreshold {
			log.Warnf("Misbehaving peer %s -- banning and disconnecting",
				sp)
			sp.server.BanPeer(sp)
			sp.Disconnect()
		}
	}
}

// hasServices returns whether or not the provided advertised service flags have
// all of the provided desired service flags set.
func hasServices(advertised, desired protocol.ServiceFlag) bool {
	return advertised&desired == desired
}

// OnVersion is invoked when a peer receives a version bitcoin message
// and is used to negotiate the protocol version details as well as kick start
// the communications.
func (sp *serverPeer) OnVersion(_ *peer.Peer, msg *wire.MsgVersion) *wire.MsgReject {
	// Update the address manager with the advertised services for outbound
	// connections in case they have changed.  This is not done for inbound
	// connections to help prevent malicious behavior and is skipped when
	// running on the simulation test network since it is only intended to
	// connect to specified peers and actively avoids advertising and
	// connecting to discovered peers.
	//
	// NOTE: This is done before rejecting peers that are too old to ensure
	// it is updated regardless in the case a new minimum protocol version is
	// enforced and the remote node has not upgraded yet.
	isInbound := sp.Inbound()
	remoteAddr := sp.NA()
	addrManager := sp.server.addrManager
	if !cfg.SimNet && !isInbound {
		addrManager.SetServices(remoteAddr, msg.Services)
	}

	// Ignore peers that have a protcol version that is too old.  The peer
	// negotiation logic will disconnect it after this callback returns.
	if msg.ProtocolVersion < int32(peer.MinAcceptableProtocolVersion) {
		return nil
	}

	// Reject outbound peers that are not full nodes.
	wantServices := protocol.SFNodeNetwork
	if !isInbound && !hasServices(msg.Services, wantServices) {
		missingServices := wantServices & ^msg.Services
		log.Debugf("Rejecting peer %s with services %v due to not "+
			"providing desired services %v", sp.Peer, msg.Services,
			missingServices)
		reason := fmt.Sprintf("required services %#x not offered",
			uint64(missingServices))
		return wire.NewMsgReject(msg.Command(), wire.RejectNonstandard, reason)
	}
	if !cfg.SimNet && !isInbound {
		// After soft-fork activation, only make outbound
		// connection to peers if they flag that they're segwit
		// enabled.
		chain := sp.server.chain
		segwitActive, err := chain.IsDeploymentActive(chaincfg.DeploymentSegwit)
		if err != nil {
			log.Errorf("Unable to query for segwit soft-fork state: %v",
				err)
			return nil
		}

		if segwitActive && !sp.IsWitnessEnabled() {
			log.Infof("Disconnecting non-segwit peer %v, isn't segwit "+
				"enabled and we need more segwit enabled peers", sp)
			sp.Disconnect()
			return nil
		}
	}
	// Add the remote peer time as a sample for creating an offset against
	// the local clock to keep the network time in sync.
	sp.server.timeSource.AddTimeSample(sp.Addr(), msg.Timestamp)

	// Choose whether or not to relay transactions before a filter command
	// is received.
	sp.setDisableRelayTx(msg.DisableRelayTx)

	return nil
}

// OnVerAck is invoked when a peer receives a verack bitcoin message and is used
// to kick start communication with them.
func (sp *serverPeer) OnVerAck(_ *peer.Peer, _ *wire.MsgVerAck) {
	sp.server.AddPeer(sp)
}

// OnMemPool is invoked when a peer receives a mempool bitcoin message.
// It creates and sends an inventory message with the contents of the memory
// pool up to the maximum inventory allowed per message.  When the peer has a
// bloom filter loaded, the contents are filtered accordingly.
func (sp *serverPeer) OnMemPool(_ *peer.Peer, msg *wire.MsgMemPool) {
	// Only allow mempool requests if the server has bloom filtering
	// enabled.
	if sp.server.services&protocol.SFNodeBloom != protocol.SFNodeBloom {
		log.Debugf("peer %v sent mempool request with bloom "+
			"filtering disabled -- disconnecting", sp)
		sp.Disconnect()
		return
	}

	// A decaying ban score increase is applied to prevent flooding.
	// The ban score accumulates and passes the ban threshold if a burst of
	// mempool messages comes from a peer. The score decays each minute to
	// half of its value.
	sp.addBanScore(0, 33, "mempool")

	// Generate inventory message with the available transactions in the
	// transaction memory pool.  Limit it to the max allowed inventory
	// per message.  The NewMsgInvSizeHint function automatically limits
	// the passed hint to the maximum allowed, so it's safe to pass it
	// without double checking it here.
	txMemPool := sp.server.txMemPool
	txDescs := txMemPool.TxDescs()
	invMsg := wire.NewMsgInvSizeHint(uint(len(txDescs)))

	for _, txDesc := range txDescs {
		// Either add all transactions when there is no bloom filter,
		// or only the transactions that match the filter when there is
		// one.
		if !sp.filter.IsLoaded() || sp.filter.MatchTxAndUpdate(txDesc.Tx) {
			iv := wire.NewInvVect(wire.InvTypeTx, txDesc.Tx.Hash())
			invMsg.AddInvVect(iv)
			if len(invMsg.InvList)+1 > wire.MaxInvPerMsg {
				break
			}
		}
	}

	// Send the inventory message if there is anything to send.
	if len(invMsg.InvList) > 0 {
		sp.QueueMessage(invMsg, nil)
	}
}

// OnTx is invoked when a peer receives a tx bitcoin message.  It blocks
// until the bitcoin transaction has been fully processed.  Unlock the block
// handler this does not serialize all transactions through a single thread
// transactions don't rely on the previous one in a linear fashion like blocks.
func (sp *serverPeer) OnTx(_ *peer.Peer, msg *wire.MsgTx) {
	if cfg.BlocksOnly {
		log.Tracef("Ignoring tx %v from %v - blocksonly enabled",
			msg.TxHash(), sp)
		return
	}

	// Add the transaction to the known inventory for the peer.
	// Convert the raw MsgTx to a btcutil.Tx which provides some convenience
	// methods and things such as hash caching.
	tx := btcutil.NewTx(msg)
	iv := wire.NewInvVect(wire.InvTypeTx, tx.Hash())
	sp.AddKnownInventory(iv)

	// Queue the transaction up to be handled by the sync manager and
	// intentionally block further receives until the transaction is fully
	// processed and known good or bad.  This helps prevent a malicious peer
	// from queuing up a bunch of bad transactions before disconnecting (or
	// being disconnected) and wasting memory.
	sp.server.syncManager.QueueTx(tx, sp.Peer, sp.txProcessed)
	<-sp.txProcessed
}

// OnBlock is invoked when a peer receives a block bitcoin message.  It
// blocks until the bitcoin block has been fully processed.
func (sp *serverPeer) OnBlock(_ *peer.Peer, msg *wire.MsgBlock, buf []byte) {
	// Convert the raw MsgBlock to a btcutil.Block which provides some
	// convenience methods and things such as hash caching.
	block := btcutil.NewBlockFromBlockAndBytes(msg, buf)

	// Add the block to the known inventory for the peer.
	iv := wire.NewInvVect(wire.InvTypeBlock, block.Hash())
	sp.AddKnownInventory(iv)

	// Queue the block up to be handled by the block
	// manager and intentionally block further receives
	// until the bitcoin block is fully processed and known
	// good or bad.  This helps prevent a malicious peer
	// from queuing up a bunch of bad blocks before
	// disconnecting (or being disconnected) and wasting
	// memory.  Additionally, this behavior is depended on
	// by at least the block acceptance test tool as the
	// reference implementation processes blocks in the same
	// thread and therefore blocks further messages until
	// the bitcoin block has been fully processed.
	sp.server.syncManager.QueueBlock(block, sp.Peer, sp.blockProcessed)
	<-sp.blockProcessed
}

// OnInv is invoked when a peer receives an inv bitcoin message and is
// used to examine the inventory being advertised by the remote peer and react
// accordingly.  We pass the message down to blockmanager which will call
// QueueMessage with any appropriate responses.
func (sp *serverPeer) OnInv(_ *peer.Peer, msg *wire.MsgInv) {
	if !cfg.BlocksOnly {
		if len(msg.InvList) > 0 {
			sp.server.syncManager.QueueInv(msg, sp.Peer)
		}
		return
	}

	newInv := wire.NewMsgInvSizeHint(uint(len(msg.InvList)))
	for _, invVect := range msg.InvList {
		if invVect.Type == wire.InvTypeTx {
			log.Tracef("Ignoring tx %v in inv from %v -- "+
				"blocksonly enabled", invVect.Hash, sp)
			if sp.ProtocolVersion() >= protocol.BIP0037Version {
				log.Infof("Peer %v is announcing "+
					"transactions -- disconnecting", sp)
				sp.Disconnect()
				return
			}
			continue
		}
		err := newInv.AddInvVect(invVect)
		if err != nil {
			log.Errorf("Failed to add inventory vector: %v", err)
			break
		}
	}

	if len(newInv.InvList) > 0 {
		sp.server.syncManager.QueueInv(newInv, sp.Peer)
	}
}

// OnHeaders is invoked when a peer receives a headers bitcoin
// message.  The message is passed down to the sync manager.
func (sp *serverPeer) OnHeaders(_ *peer.Peer, msg *wire.MsgHeaders) {
	sp.server.syncManager.QueueHeaders(msg, sp.Peer)
}

// handleGetData is invoked when a peer receives a getdata bitcoin message and
// is used to deliver block and transaction information.
func (sp *serverPeer) OnGetData(_ *peer.Peer, msg *wire.MsgGetData) {
	numAdded := 0
	notFound := wire.NewMsgNotFound()

	length := len(msg.InvList)
	// A decaying ban score increase is applied to prevent exhausting resources
	// with unusually large inventory queries.
	// Requesting more than the maximum inventory vector length within a short
	// period of time yields a score above the default ban threshold. Sustained
	// bursts of small requests are not penalized as that would potentially ban
	// peers performing IBD.
	// This incremental score decays each minute to half of its value.
	sp.addBanScore(0, uint32(length)*99/wire.MaxInvPerMsg, "getdata")

	// We wait on this wait channel periodically to prevent queuing
	// far more data than we can send in a reasonable time, wasting memory.
	// The waiting occurs after the database fetch for the next one to
	// provide a little pipelining.
	var waitChan chan struct{}
	doneChan := make(chan struct{}, 1)

	for i, iv := range msg.InvList {
		var c chan struct{}
		// If this will be the last message we send.
		if i == length-1 && len(notFound.InvList) == 0 {
			c = doneChan
		} else if (i+1)%3 == 0 {
			// Buffered so as to not make the send goroutine block.
			c = make(chan struct{}, 1)
		}
		var err er.R
		switch iv.Type {
		case wire.InvTypeWitnessTx:
			err = sp.server.pushTxMsg(sp, &iv.Hash, c, waitChan, wire.WitnessEncoding)
		case wire.InvTypeTx:
			err = sp.server.pushTxMsg(sp, &iv.Hash, c, waitChan, wire.BaseEncoding)
		case wire.InvTypeWitnessBlock:
			err = sp.server.pushBlockMsg(sp, &iv.Hash, c, waitChan, wire.WitnessEncoding)
		case wire.InvTypeBlock:
			err = sp.server.pushBlockMsg(sp, &iv.Hash, c, waitChan, wire.BaseEncoding)
		case wire.InvTypeFilteredWitnessBlock:
			err = sp.server.pushMerkleBlockMsg(sp, &iv.Hash, c, waitChan, wire.WitnessEncoding)
		case wire.InvTypeFilteredBlock:
			err = sp.server.pushMerkleBlockMsg(sp, &iv.Hash, c, waitChan, wire.BaseEncoding)
		default:
			log.Warnf("Unknown type in inventory request %d",
				iv.Type)
			continue
		}
		if err != nil {
			notFound.AddInvVect(iv)

			// When there is a failure fetching the final entry
			// and the done channel was sent in due to there
			// being no outstanding not found inventory, consume
			// it here because there is now not found inventory
			// that will use the channel momentarily.
			if i == len(msg.InvList)-1 && c != nil {
				<-c
			}
		}
		numAdded++
		waitChan = c
	}
	if len(notFound.InvList) != 0 {
		sp.QueueMessage(notFound, doneChan)
	}

	// Wait for messages to be sent. We can send quite a lot of data at this
	// point and this will keep the peer busy for a decent amount of time.
	// We don't process anything else by them in this time so that we
	// have an idea of when we should hear back from them - else the idle
	// timeout could fire when we were only half done sending the blocks.
	if numAdded > 0 {
		<-doneChan
	}
}

// OnGetBlocks is invoked when a peer receives a getblocks bitcoin
// message.
func (sp *serverPeer) OnGetBlocks(_ *peer.Peer, msg *wire.MsgGetBlocks) {
	// Find the most recent known block in the best chain based on the block
	// locator and fetch all of the block hashes after it until either
	// wire.MaxBlocksPerMsg have been fetched or the provided stop hash is
	// encountered.
	//
	// Use the block after the genesis block if no other blocks in the
	// provided locator are known.  This does mean the client will start
	// over with the genesis block if unknown block locators are provided.
	//
	// This mirrors the behavior in the reference implementation.
	chain := sp.server.chain
	hashList := chain.LocateBlocks(msg.BlockLocatorHashes, &msg.HashStop,
		wire.MaxBlocksPerMsg)

	// Generate inventory message.
	invMsg := wire.NewMsgInv()
	for i := range hashList {
		iv := wire.NewInvVect(wire.InvTypeBlock, &hashList[i])
		invMsg.AddInvVect(iv)
	}

	// Send the inventory message if there is anything to send.
	if len(invMsg.InvList) > 0 {
		invListLen := len(invMsg.InvList)
		if invListLen == wire.MaxBlocksPerMsg {
			// Intentionally use a copy of the final hash so there
			// is not a reference into the inventory slice which
			// would prevent the entire slice from being eligible
			// for GC as soon as it's sent.
			continueHash := invMsg.InvList[invListLen-1].Hash
			sp.continueHash = &continueHash
		}
		sp.QueueMessage(invMsg, nil)
	}
}

// OnGetHeaders is invoked when a peer receives a getheaders bitcoin
// message.
func (sp *serverPeer) OnGetHeaders(_ *peer.Peer, msg *wire.MsgGetHeaders) {
	// Ignore getheaders requests if not in sync.
	if !sp.server.syncManager.IsCurrent() {
		return
	}

	// Find the most recent known block in the best chain based on the block
	// locator and fetch all of the headers after it until either
	// wire.MaxBlockHeadersPerMsg have been fetched or the provided stop
	// hash is encountered.
	//
	// Use the block after the genesis block if no other blocks in the
	// provided locator are known.  This does mean the client will start
	// over with the genesis block if unknown block locators are provided.
	//
	// This mirrors the behavior in the reference implementation.
	chain := sp.server.chain
	headers := chain.LocateHeaders(msg.BlockLocatorHashes, &msg.HashStop)

	// Send found headers to the requesting peer.
	blockHeaders := make([]*wire.BlockHeader, len(headers))
	for i := range headers {
		blockHeaders[i] = &headers[i]
	}
	sp.QueueMessage(&wire.MsgHeaders{Headers: blockHeaders}, nil)
}

// OnGetCFilters is invoked when a peer receives a getcfilters bitcoin message.
func (sp *serverPeer) OnGetCFilters(_ *peer.Peer, msg *wire.MsgGetCFilters) {
	// Ignore getcfilters requests if not in sync.
	if !sp.server.syncManager.IsCurrent() {
		return
	}

	// We'll also ensure that the remote party is requesting a set of
	// filters that we actually currently maintain.
	switch msg.FilterType {
	case wire.GCSFilterRegular:
		break

	default:
		log.Debugf("Filter request for unknown filter: %v",
			msg.FilterType)
		return
	}

	hashes, err := sp.server.chain.HeightToHashRange(
		int32(msg.StartHeight), &msg.StopHash, wire.MaxGetCFiltersReqRange,
	)
	if err != nil {
		log.Debugf("Invalid getcfilters request: %v", err)
		return
	}

	// Create []*chainhash.Hash from []chainhash.Hash to pass to
	// FiltersByBlockHashes.
	hashPtrs := make([]*chainhash.Hash, len(hashes))
	for i := range hashes {
		hashPtrs[i] = &hashes[i]
	}

	filters, err := sp.server.cfIndex.FiltersByBlockHashes(
		hashPtrs, msg.FilterType,
	)
	if err != nil {
		log.Errorf("Error retrieving cfilters: %v", err)
		return
	}

	for i, filterBytes := range filters {
		if len(filterBytes) == 0 {
			log.Warnf("Could not obtain cfilter for %v",
				hashes[i])
			return
		}

		filterMsg := wire.NewMsgCFilter(
			msg.FilterType, &hashes[i], filterBytes,
		)
		sp.QueueMessage(filterMsg, nil)
	}
}

// OnGetCFHeaders is invoked when a peer receives a getcfheader bitcoin message.
func (sp *serverPeer) OnGetCFHeaders(_ *peer.Peer, msg *wire.MsgGetCFHeaders) {
	// Ignore getcfilterheader requests if not in sync.
	if !sp.server.syncManager.IsCurrent() {
		return
	}

	// We'll also ensure that the remote party is requesting a set of
	// headers for filters that we actually currently maintain.
	switch msg.FilterType {
	case wire.GCSFilterRegular:
		break

	default:
		log.Debug("Filter request for unknown headers for "+
			"filter: %v", msg.FilterType)
		return
	}

	startHeight := int32(msg.StartHeight)
	maxResults := wire.MaxCFHeadersPerMsg

	// If StartHeight is positive, fetch the predecessor block hash so we
	// can populate the PrevFilterHeader field.
	if msg.StartHeight > 0 {
		startHeight--
		maxResults++
	}

	// Fetch the hashes from the block index.
	hashList, err := sp.server.chain.HeightToHashRange(
		startHeight, &msg.StopHash, maxResults,
	)
	if err != nil {
		log.Debugf("Invalid getcfheaders request: %v", err)
	}

	// This is possible if StartHeight is one greater that the height of
	// StopHash, and we pull a valid range of hashes including the previous
	// filter header.
	if len(hashList) == 0 || (msg.StartHeight > 0 && len(hashList) == 1) {
		log.Debug("No results for getcfheaders request")
		return
	}

	// Create []*chainhash.Hash from []chainhash.Hash to pass to
	// FilterHeadersByBlockHashes.
	hashPtrs := make([]*chainhash.Hash, len(hashList))
	for i := range hashList {
		hashPtrs[i] = &hashList[i]
	}

	// Fetch the raw filter hash bytes from the database for all blocks.
	filterHashes, err := sp.server.cfIndex.FilterHashesByBlockHashes(
		hashPtrs, msg.FilterType,
	)
	if err != nil {
		log.Errorf("Error retrieving cfilter hashes: %v", err)
		return
	}

	// Generate cfheaders message and send it.
	headersMsg := wire.NewMsgCFHeaders()

	// Populate the PrevFilterHeader field.
	if msg.StartHeight > 0 {
		prevBlockHash := &hashList[0]

		// Fetch the raw committed filter header bytes from the
		// database.
		headerBytes, err := sp.server.cfIndex.FilterHeaderByBlockHash(
			prevBlockHash, msg.FilterType)
		if err != nil {
			log.Errorf("Error retrieving CF header: %v", err)
			return
		}
		if len(headerBytes) == 0 {
			log.Warnf("Could not obtain CF header for %v", prevBlockHash)
			return
		}

		// Deserialize the hash into PrevFilterHeader.
		err = headersMsg.PrevFilterHeader.SetBytes(headerBytes)
		if err != nil {
			log.Warnf("Committed filter header deserialize "+
				"failed: %v", err)
			return
		}

		hashList = hashList[1:]
		filterHashes = filterHashes[1:]
	}

	// Populate HeaderHashes.
	for i, hashBytes := range filterHashes {
		if len(hashBytes) == 0 {
			log.Warnf("Could not obtain CF hash for %v", hashList[i])
			return
		}

		// Deserialize the hash.
		filterHash, err := chainhash.NewHash(hashBytes)
		if err != nil {
			log.Warnf("Committed filter hash deserialize "+
				"failed: %v", err)
			return
		}

		headersMsg.AddCFHash(filterHash)
	}

	headersMsg.FilterType = msg.FilterType
	headersMsg.StopHash = msg.StopHash

	sp.QueueMessage(headersMsg, nil)
}

// OnGetCFCheckpt is invoked when a peer receives a getcfcheckpt bitcoin message.
func (sp *serverPeer) OnGetCFCheckpt(_ *peer.Peer, msg *wire.MsgGetCFCheckpt) {
	// Ignore getcfcheckpt requests if not in sync.
	if !sp.server.syncManager.IsCurrent() {
		return
	}

	// We'll also ensure that the remote party is requesting a set of
	// checkpoints for filters that we actually currently maintain.
	switch msg.FilterType {
	case wire.GCSFilterRegular:
		break

	default:
		log.Debug("Filter request for unknown checkpoints for "+
			"filter: %v", msg.FilterType)
		return
	}

	// Now that we know the client is fetching a filter that we know of,
	// we'll fetch the block hashes et each check point interval so we can
	// compare against our cache, and create new check points if necessary.
	blockHashes, err := sp.server.chain.IntervalBlockHashes(
		&msg.StopHash, wire.CFCheckptInterval,
	)
	if err != nil {
		log.Debugf("Invalid getcfilters request: %v", err)
		return
	}

	checkptMsg := wire.NewMsgCFCheckpt(
		msg.FilterType, &msg.StopHash, len(blockHashes),
	)

	// Fetch the current existing cache so we can decide if we need to
	// extend it or if its adequate as is.
	sp.server.cfCheckptCachesMtx.RLock()
	checkptCache := sp.server.cfCheckptCaches[msg.FilterType]

	// If the set of block hashes is beyond the current size of the cache,
	// then we'll expand the size of the cache and also retain the write
	// lock.
	var updateCache bool
	if len(blockHashes) > len(checkptCache) {
		// Now that we know we'll need to modify the size of the cache,
		// we'll release the read lock and grab the write lock to
		// possibly expand the cache size.
		sp.server.cfCheckptCachesMtx.RUnlock()

		sp.server.cfCheckptCachesMtx.Lock()
		defer sp.server.cfCheckptCachesMtx.Unlock()

		// Now that we have the write lock, we'll check again as it's
		// possible that the cache has already been expanded.
		checkptCache = sp.server.cfCheckptCaches[msg.FilterType]

		// If we still need to expand the cache, then We'll mark that
		// we need to update the cache for below and also expand the
		// size of the cache in place.
		if len(blockHashes) > len(checkptCache) {
			updateCache = true

			additionalLength := len(blockHashes) - len(checkptCache)
			newEntries := make([]cfHeaderKV, additionalLength)

			log.Infof("Growing size of checkpoint cache from %v to %v "+
				"block hashes", len(checkptCache), len(blockHashes))

			checkptCache = append(
				sp.server.cfCheckptCaches[msg.FilterType],
				newEntries...,
			)
		}
	} else {
		// Otherwise, we'll hold onto the read lock for the remainder
		// of this method.
		defer sp.server.cfCheckptCachesMtx.RUnlock()

		log.Tracef("Serving stale cache of size %v",
			len(checkptCache))
	}

	// Now that we know the cache is of an appropriate size, we'll iterate
	// backwards until the find the block hash. We do this as it's possible
	// a re-org has occurred so items in the db are now in the main china
	// while the cache has been partially invalidated.
	var forkIdx int
	for forkIdx = len(blockHashes); forkIdx > 0; forkIdx-- {
		if checkptCache[forkIdx-1].blockHash == blockHashes[forkIdx-1] {
			break
		}
	}

	// Now that we know the how much of the cache is relevant for this
	// query, we'll populate our check point message with the cache as is.
	// Shortly below, we'll populate the new elements of the cache.
	for i := 0; i < forkIdx; i++ {
		checkptMsg.AddCFHeader(&checkptCache[i].filterHeader)
	}

	// We'll now collect the set of hashes that are beyond our cache so we
	// can look up the filter headers to populate the final cache.
	blockHashPtrs := make([]*chainhash.Hash, 0, len(blockHashes)-forkIdx)
	for i := forkIdx; i < len(blockHashes); i++ {
		blockHashPtrs = append(blockHashPtrs, &blockHashes[i])
	}
	filterHeaders, err := sp.server.cfIndex.FilterHeadersByBlockHashes(
		blockHashPtrs, msg.FilterType,
	)
	if err != nil {
		log.Errorf("Error retrieving cfilter headers: %v", err)
		return
	}

	// Now that we have the full set of filter headers, we'll add them to
	// the checkpoint message, and also update our cache in line.
	for i, filterHeaderBytes := range filterHeaders {
		if len(filterHeaderBytes) == 0 {
			log.Warnf("Could not obtain CF header for %v",
				blockHashPtrs[i])
			return
		}

		filterHeader, err := chainhash.NewHash(filterHeaderBytes)
		if err != nil {
			log.Warnf("Committed filter header deserialize "+
				"failed: %v", err)
			return
		}

		checkptMsg.AddCFHeader(filterHeader)

		// If the new main chain is longer than what's in the cache,
		// then we'll override it beyond the fork point.
		if updateCache {
			checkptCache[forkIdx+i] = cfHeaderKV{
				blockHash:    blockHashes[forkIdx+i],
				filterHeader: *filterHeader,
			}
		}
	}

	// Finally, we'll update the cache if we need to, and send the final
	// message back to the requesting peer.
	if updateCache {
		sp.server.cfCheckptCaches[msg.FilterType] = checkptCache
	}

	sp.QueueMessage(checkptMsg, nil)
}

// enforceNodeBloomFlag disconnects the peer if the server is not configured to
// allow bloom filters.  Additionally, if the peer has negotiated to a protocol
// version  that is high enough to observe the bloom filter service support bit,
// it will be banned since it is intentionally violating the protocol.
func (sp *serverPeer) enforceNodeBloomFlag(cmd string) bool {
	if sp.server.services&protocol.SFNodeBloom != protocol.SFNodeBloom {
		// Ban the peer if the protocol version is high enough that the
		// peer is knowingly violating the protocol and banning is
		// enabled.
		//
		// NOTE: Even though the addBanScore function already examines
		// whether or not banning is enabled, it is checked here as well
		// to ensure the violation is logged and the peer is
		// disconnected regardless.
		if sp.ProtocolVersion() >= protocol.BIP0111Version &&
			!cfg.DisableBanning {

			// Disconnect the peer regardless of whether it was
			// banned.
			sp.addBanScore(100, 0, cmd)
			sp.Disconnect()
			return false
		}

		// Disconnect the peer regardless of protocol version or banning
		// state.
		log.Debugf("%s sent an unsupported %s request -- "+
			"disconnecting", sp, cmd)
		sp.Disconnect()
		return false
	}

	return true
}

// OnFeeFilter is invoked when a peer receives a feefilter bitcoin message and
// is used by remote peers to request that no transactions which have a fee rate
// lower than provided value are inventoried to them.  The peer will be
// disconnected if an invalid fee filter value is provided.
func (sp *serverPeer) OnFeeFilter(_ *peer.Peer, msg *wire.MsgFeeFilter) {
	// Check that the passed minimum fee is a valid amount.
	if msg.MinFee < 0 || msg.MinFee > int64(btcutil.MaxUnits()) {
		log.Debugf("Peer %v sent an invalid feefilter '%v' -- "+
			"disconnecting", sp, btcutil.Amount(msg.MinFee))
		sp.Disconnect()
		return
	}

	atomic.StoreInt64(&sp.feeFilter, msg.MinFee)
}

// OnFilterAdd is invoked when a peer receives a filteradd bitcoin
// message and is used by remote peers to add data to an already loaded bloom
// filter.  The peer will be disconnected if a filter is not loaded when this
// message is received or the server is not configured to allow bloom filters.
func (sp *serverPeer) OnFilterAdd(_ *peer.Peer, msg *wire.MsgFilterAdd) {
	// Disconnect and/or ban depending on the node bloom services flag and
	// negotiated protocol version.
	if !sp.enforceNodeBloomFlag(msg.Command()) {
		return
	}

	if !sp.filter.IsLoaded() {
		log.Debugf("%s sent a filteradd request with no filter "+
			"loaded -- disconnecting", sp)
		sp.Disconnect()
		return
	}

	sp.filter.Add(msg.Data)
}

// OnFilterClear is invoked when a peer receives a filterclear bitcoin
// message and is used by remote peers to clear an already loaded bloom filter.
// The peer will be disconnected if a filter is not loaded when this message is
// received  or the server is not configured to allow bloom filters.
func (sp *serverPeer) OnFilterClear(_ *peer.Peer, msg *wire.MsgFilterClear) {
	// Disconnect and/or ban depending on the node bloom services flag and
	// negotiated protocol version.
	if !sp.enforceNodeBloomFlag(msg.Command()) {
		return
	}

	if !sp.filter.IsLoaded() {
		log.Debugf("%s sent a filterclear request with no "+
			"filter loaded -- disconnecting", sp)
		sp.Disconnect()
		return
	}

	sp.filter.Unload()
}

// OnFilterLoad is invoked when a peer receives a filterload bitcoin
// message and it used to load a bloom filter that should be used for
// delivering merkle blocks and associated transactions that match the filter.
// The peer will be disconnected if the server is not configured to allow bloom
// filters.
func (sp *serverPeer) OnFilterLoad(_ *peer.Peer, msg *wire.MsgFilterLoad) {
	// Disconnect and/or ban depending on the node bloom services flag and
	// negotiated protocol version.
	if !sp.enforceNodeBloomFlag(msg.Command()) {
		return
	}

	sp.setDisableRelayTx(false)

	sp.filter.Reload(msg)
}

// OnGetAddr is invoked when a peer receives a getaddr bitcoin message
// and is used to provide the peer with known addresses from the address
// manager.
func (sp *serverPeer) OnGetAddr(_ *peer.Peer, msg *wire.MsgGetAddr) {
	// Don't return any addresses when running on the simulation test
	// network.  This helps prevent the network from becoming another
	// public test network since it will not be able to learn about other
	// peers that have not specifically been provided.
	if cfg.SimNet {
		return
	}

	// Do not accept getaddr requests from outbound peers.  This reduces
	// fingerprinting attacks.
	if !sp.Inbound() {
		log.Debugf("Ignoring getaddr request from outbound peer [%v]", sp)
		return
	}

	// Only allow one getaddr request per connection to discourage
	// address stamping of inv announcements.
	if sp.sentAddrs {
		log.Debugf("Ignoring repeated getaddr request from peer [%v]", sp)
		return
	}
	sp.sentAddrs = true

	// Get the current known addresses from the address manager.
	addrCache := sp.server.addrManager.AddressCache()

	// Add the best addresses we have for peer discovery here - if
	// we have a port of 0 then that means nothing good was found,
	// so don't rebroracast that. At this point, we trim the cache
	// size by one entry if we add a record so we don't flood past
	// the maximum allowed size and trigger bans.
	bestAddress := sp.server.addrManager.GetBestLocalAddress(sp.NA())
	if bestAddress.Port != 0 {
		if len(addrCache) > 0 {
			addrCache = addrCache[1:]
		}
		addrCache = append(addrCache, bestAddress)
	}
	// Now, push the addresses we got.
	sp.pushAddrMsg(addrCache)
}

// OnAddr is invoked when a peer receives an addr bitcoin message and is
// used to notify the server about advertised addresses.
func (sp *serverPeer) OnAddr(_ *peer.Peer, msg *wire.MsgAddr) {
	// Ignore addresses when running on the simulation test network.  This
	// helps prevent the network from becoming another public test network
	// since it will not be able to learn about other peers that have not
	// specifically been provided.
	if cfg.SimNet {
		return
	}

	// Ignore old style addresses which don't include a timestamp.
	if sp.ProtocolVersion() < protocol.NetAddressTimeVersion {
		return
	}

	// A message that has no addresses produces a warning.
	if len(msg.AddrList) == 0 {
		log.Warnf("Command [%s] from %s does not contain any addresses",
			msg.Command(), sp.Peer)
	}

	for _, na := range msg.AddrList {
		// Don't add more address if we're disconnecting.
		if !sp.Connected() {
			return
		}

		// Set the timestamp to 5 days ago if it's more than 24 hours
		// in the future so this address is one of the first to be
		// removed when space is needed.
		now := time.Now()
		if na.Timestamp.After(now.Add(time.Minute * 10)) {
			na.Timestamp = now.Add(-1 * time.Hour * 24 * 5)
		}

		// Add address to known addresses for this peer.
		sp.addKnownAddresses([]*wire.NetAddress{na})
	}

	// Add addresses to server address manager.  The address manager handles
	// the details of things such as preventing duplicate addresses, max
	// addresses, and last seen updates.
	// XXX bitcoind gives a 2 hour time penalty here, do we want to do the
	// same?
	sp.server.addrManager.AddAddresses(msg.AddrList, sp.NA())
}

// OnRead is invoked when a peer receives a message and it is used to update
// the bytes received by the server.
func (sp *serverPeer) OnRead(_ *peer.Peer, bytesRead int, msg wire.Message, err er.R) {
	sp.server.AddBytesReceived(uint64(bytesRead))
}

// OnWrite is invoked when a peer sends a message and it is used to update
// the bytes sent by the server.
func (sp *serverPeer) OnWrite(_ *peer.Peer, bytesWritten int, msg wire.Message, err er.R) {
	sp.server.AddBytesSent(uint64(bytesWritten))
}

// randomUint16Number returns a random uint16 in a specified input range.  Note
// that the range is in zeroth ordering; if you pass it 1800, you will get
// values from 0 to 1800.
func randomUint16Number(max uint16) uint16 {
	// In order to avoid modulo bias and ensure every possible outcome in
	// [0, max) has equal probability, the random number must be sampled
	// from a random source that has a range limited to a multiple of the
	// modulus.
	var randomNumber uint16
	var limitRange = (math.MaxUint16 / max) * max
	for {
		errr := binary.Read(rand.Reader, binary.LittleEndian, &randomNumber)
		if errr != nil {
			panic("randomUint16Number: binary.Read failed.")
		}
		if randomNumber < limitRange {
			return (randomNumber % max)
		}
	}
}

// AddRebroadcastInventory adds 'iv' to the list of inventories to be
// rebroadcasted at random intervals until they show up in a block.
func (s *server) AddRebroadcastInventory(iv *wire.InvVect, data interface{}) {
	// Ignore if shutting down.
	if atomic.LoadInt32(&s.shutdown) != 0 {
		return
	}

	s.modifyRebroadcastInv <- broadcastInventoryAdd{invVect: iv, data: data}
}

// RemoveRebroadcastInventory removes 'iv' from the list of items to be
// rebroadcasted if present.
func (s *server) RemoveRebroadcastInventory(iv *wire.InvVect) {
	// Ignore if shutting down.
	if atomic.LoadInt32(&s.shutdown) != 0 {
		return
	}

	s.modifyRebroadcastInv <- broadcastInventoryDel(iv)
}

// relayTransactions generates and relays inventory vectors for all of the
// passed transactions to all connected peers.
func (s *server) relayTransactions(txns []*mempool.TxDesc) {
	for _, txD := range txns {
		iv := wire.NewInvVect(wire.InvTypeTx, txD.Tx.Hash())
		s.RelayInventory(iv, txD)
	}
}

// AnnounceNewTransactions generates and relays inventory vectors and notifies
// both websocket and getblocktemplate long poll clients of the passed
// transactions.  This function should be called whenever new transactions
// are added to the mempool.
func (s *server) AnnounceNewTransactions(txns []*mempool.TxDesc) {
	// Generate and relay inventory vectors for all newly accepted
	// transactions.
	s.relayTransactions(txns)

	// Notify both websocket and getblocktemplate long poll clients of all
	// newly accepted transactions.
	if s.rpcServer != nil {
		s.rpcServer.NotifyNewTransactions(txns)
	}
}

// Transaction has one confirmation on the main chain. Now we can mark it as no
// longer needing rebroadcasting.
func (s *server) TransactionConfirmed(tx *btcutil.Tx) {
	// Rebroadcasting is only necessary when the RPC server is active.
	if s.rpcServer == nil {
		return
	}

	iv := wire.NewInvVect(wire.InvTypeTx, tx.Hash())
	s.RemoveRebroadcastInventory(iv)
}

// pushTxMsg sends a tx message for the provided transaction hash to the
// connected peer.  An error is returned if the transaction hash is not known.
func (s *server) pushTxMsg(sp *serverPeer, hash *chainhash.Hash, doneChan chan<- struct{},
	waitChan <-chan struct{}, encoding wire.MessageEncoding) er.R {

	// Attempt to fetch the requested transaction from the pool.  A
	// call could be made to check for existence first, but simply trying
	// to fetch a missing transaction results in the same behavior.
	tx, err := s.txMemPool.FetchTransaction(hash)
	if err != nil {
		log.Tracef("Unable to fetch tx %v from transaction "+
			"pool: %v", hash, err)

		if doneChan != nil {
			doneChan <- struct{}{}
		}
		return err
	}

	// Once we have fetched data wait for any previous operation to finish.
	if waitChan != nil {
		<-waitChan
	}

	sp.QueueMessageWithEncoding(tx.MsgTx(), doneChan, encoding)

	return nil
}

// pushBlockMsg sends a block message for the provided block hash to the
// connected peer.  An error is returned if the block hash is not known.
func (s *server) pushBlockMsg(sp *serverPeer, hash *chainhash.Hash, doneChan chan<- struct{},
	waitChan <-chan struct{}, encoding wire.MessageEncoding) er.R {

	// Fetch the raw block bytes from the database.
	var blockBytes []byte
	err := sp.server.db.View(func(dbTx database.Tx) er.R {
		var err er.R
		blockBytes, err = dbTx.FetchBlock(hash)
		return err
	})
	if err != nil {
		log.Tracef("Unable to fetch requested block hash %v: %v",
			hash, err)

		if doneChan != nil {
			doneChan <- struct{}{}
		}
		return err
	}

	// Deserialize the block.
	var msgBlock wire.MsgBlock
	err = msgBlock.Deserialize(bytes.NewReader(blockBytes))
	if err != nil {
		log.Tracef("Unable to deserialize requested block hash "+
			"%v: %v", hash, err)

		if doneChan != nil {
			doneChan <- struct{}{}
		}
		return err
	}

	// Once we have fetched data wait for any previous operation to finish.
	if waitChan != nil {
		<-waitChan
	}

	// We only send the channel for this message if we aren't sending
	// an inv straight after.
	var dc chan<- struct{}
	continueHash := sp.continueHash
	sendInv := continueHash != nil && continueHash.IsEqual(hash)
	if !sendInv {
		dc = doneChan
	}
	sp.QueueMessageWithEncoding(&msgBlock, dc, encoding)

	// When the peer requests the final block that was advertised in
	// response to a getblocks message which requested more blocks than
	// would fit into a single message, send it a new inventory message
	// to trigger it to issue another getblocks message for the next
	// batch of inventory.
	if sendInv {
		best := sp.server.chain.BestSnapshot()
		invMsg := wire.NewMsgInvSizeHint(1)
		iv := wire.NewInvVect(wire.InvTypeBlock, &best.Hash)
		invMsg.AddInvVect(iv)
		sp.QueueMessage(invMsg, doneChan)
		sp.continueHash = nil
	}
	return nil
}

// pushMerkleBlockMsg sends a merkleblock message for the provided block hash to
// the connected peer.  Since a merkle block requires the peer to have a filter
// loaded, this call will simply be ignored if there is no filter loaded.  An
// error is returned if the block hash is not known.
func (s *server) pushMerkleBlockMsg(sp *serverPeer, hash *chainhash.Hash,
	doneChan chan<- struct{}, waitChan <-chan struct{}, encoding wire.MessageEncoding) er.R {

	// Do not send a response if the peer doesn't have a filter loaded.
	if !sp.filter.IsLoaded() {
		if doneChan != nil {
			doneChan <- struct{}{}
		}
		return nil
	}

	// Fetch the raw block bytes from the database.
	blk, err := sp.server.chain.BlockByHash(hash)
	if err != nil {
		log.Tracef("Unable to fetch requested block hash %v: %v",
			hash, err)

		if doneChan != nil {
			doneChan <- struct{}{}
		}
		return err
	}

	// Generate a merkle block by filtering the requested block according
	// to the filter for the peer.
	merkle, matchedTxIndices := bloom.NewMerkleBlock(blk, sp.filter)

	// Once we have fetched data wait for any previous operation to finish.
	if waitChan != nil {
		<-waitChan
	}

	// Send the merkleblock.  Only send the done channel with this message
	// if no transactions will be sent afterwards.
	var dc chan<- struct{}
	if len(matchedTxIndices) == 0 {
		dc = doneChan
	}
	sp.QueueMessage(merkle, dc)

	// Finally, send any matched transactions.
	blkTransactions := blk.MsgBlock().Transactions
	for i, txIndex := range matchedTxIndices {
		// Only send the done channel on the final transaction.
		var dc chan<- struct{}
		if i == len(matchedTxIndices)-1 {
			dc = doneChan
		}
		if txIndex < uint32(len(blkTransactions)) {
			sp.QueueMessageWithEncoding(blkTransactions[txIndex], dc,
				encoding)
		}
	}

	return nil
}

// handleUpdatePeerHeight updates the heights of all peers who were known to
// announce a block we recently accepted.
func (s *server) handleUpdatePeerHeights(state *peerState, umsg updatePeerHeightsMsg) {
	state.forAllPeers(func(sp *serverPeer) {
		// The origin peer should already have the updated height.
		if sp.Peer == umsg.originPeer {
			return
		}

		// This is a pointer to the underlying memory which doesn't
		// change.
		latestBlkHash := sp.LastAnnouncedBlock()

		// Skip this peer if it hasn't recently announced any new blocks.
		if latestBlkHash == nil {
			return
		}

		// If the peer has recently announced a block, and this block
		// matches our newly accepted block, then update their block
		// height.
		if *latestBlkHash == *umsg.newHash {
			sp.UpdateLastBlockHeight(umsg.newHeight)
			sp.UpdateLastAnnouncedBlock(nil)
		}
	})
}

// handleAddPeerMsg deals with adding new peers.  It is invoked from the
// peerHandler goroutine.
func (s *server) handleAddPeerMsg(state *peerState, sp *serverPeer) bool {
	if sp == nil || !sp.Connected() {
		return false
	}

	// Disconnect peers with unwanted user agents.
	if sp.HasUndesiredUserAgent(s.agentBlacklist, s.agentWhitelist) {
		sp.Disconnect()
		return false
	}

	// Ignore new peers if we're shutting down.
	if atomic.LoadInt32(&s.shutdown) != 0 {
		log.Infof("New peer %s ignored - server is shutting down", sp)
		sp.Disconnect()
		return false
	}

	// Disconnect banned peers.
	host, _, err := net.SplitHostPort(sp.Addr())
	if err != nil {
		log.Debugf("can't split hostport %v", err)
		sp.Disconnect()
		return false
	}
	if banEnd, ok := state.banned[host]; ok {
		if time.Now().Before(banEnd) {
			log.Debugf("Peer %s is banned for another %v - disconnecting",
				host, time.Until(banEnd))
			sp.Disconnect()
			return false
		}

		log.Infof("Peer %s is no longer banned", host)
		delete(state.banned, host)
	}

	// TODO: Check for max peers from a single IP.

	// Limit max number of total peers.
	if state.Count() >= cfg.MaxPeers {
		log.Infof("Max peers reached [%d] - disconnecting peer %s",
			cfg.MaxPeers, sp)
		sp.Disconnect()
		// TODO: how to handle permanent peers here?
		// they should be rescheduled.
		return false
	}

	// Add the new peer and start it.
	log.Debugf("New peer %s", sp)
	if sp.Inbound() {
		state.inboundPeers[sp.ID()] = sp
	} else {
		state.outboundGroups[addrmgr.GroupKey(sp.NA())]++
		if sp.persistent {
			state.persistentPeers[sp.ID()] = sp
		} else {
			state.outboundPeers[sp.ID()] = sp
		}
	}
	// Update the address' last seen time if the peer has acknowledged
	// our version and has sent us its version as well.
	if sp.VerAckReceived() && sp.VersionKnown() && sp.NA() != nil {
		s.addrManager.Connected(sp.NA())
	}
	// Signal the sync manager this peer is a new sync candidate.
	s.syncManager.NewPeer(sp.Peer)
	// Update the address manager and request known addresses from the
	// remote peer for outbound connections. This is skipped when running on
	// the simulation test network since it is only intended to connect to
	// specified peers and actively avoids advertising and connecting to
	// discovered peers.
	if !cfg.SimNet && !sp.Inbound() {
		// Advertise the local address when the server accepts incoming
		// connections and it believes itself to be close to the best
		// known tip.
		if !cfg.DisableListen && s.syncManager.IsCurrent() {
			// Get address that best matches.
			lna := s.addrManager.GetBestLocalAddress(sp.NA())
			if addrmgr.IsRoutable(lna) {
				// Filter addresses the peer already knows about.
				addresses := []*wire.NetAddress{lna}
				sp.pushAddrMsg(addresses)
			}
		}

		// Request known addresses if the server address manager needs
		// more and the peer has a protocol version new enough to
		// include a timestamp with addresses.
		hasTimestamp := sp.ProtocolVersion() >= protocol.NetAddressTimeVersion
		if s.addrManager.NeedMoreAddresses() && hasTimestamp {
			sp.QueueMessage(wire.NewMsgGetAddr(), nil)
		}

		// Mark the address as a known good address.
		s.addrManager.Good(sp.NA())
	}
	// Notify the connection manager of finality
	s.connManager.NotifyConnectionRequestActuallyCompleted()
	return true
}

// handleDonePeerMsg deals with peers that have signaled they are done.  It is
// invoked from the peerHandler goroutine.
func (s *server) handleDonePeerMsg(state *peerState, sp *serverPeer) {
	var list map[int32]*serverPeer
	if sp.persistent {
		list = state.persistentPeers
	} else if sp.Inbound() {
		list = state.inboundPeers
	} else {
		list = state.outboundPeers
	}
	// Regardless of whether the peer was found in our list, we'll inform
	// our connection manager about the disconnection. This can happen if we
	// process a peer's `done` message before its `add`.
	if !sp.Inbound() {
		if sp.persistent {
			s.connManager.Disconnect(sp.connReq.ID())
		} else {
			s.connManager.Remove(sp.connReq.ID())
			go s.connManager.NewConnReq()
		}
	}
	if _, ok := list[sp.ID()]; ok {
		if !sp.Inbound() && sp.VersionKnown() {
			state.outboundGroups[addrmgr.GroupKey(sp.NA())]--
		}
		delete(list, sp.ID())
		log.Debugf("Removed peer %s", sp)
		return
	}
}

// handleBanPeerMsg deals with banning peers.  It is invoked from the
// peerHandler goroutine.
func (s *server) handleBanPeerMsg(state *peerState, sp *serverPeer) {
	host, _, err := net.SplitHostPort(sp.Addr())
	if err != nil {
		log.Debugf("can't split ban peer %s %v", sp.Addr(), err)
		return
	}
	direction := directionString(sp.Inbound())
	log.Infof("Banned peer %s (%s) for %v", host, direction,
		cfg.BanDuration)
	state.banned[host] = time.Now().Add(cfg.BanDuration)
}

func (s *server) sendInvMsgToPeer(sp *serverPeer, msg relayMsg) bool {
	if !sp.Connected() {
		return false
	}
	// If the inventory is a block and the peer prefers headers,
	// generate and send a headers message instead of an inventory
	// message.
	if msg.invVect.Type == wire.InvTypeBlock && sp.WantsHeaders() {
		blockHeader, ok := msg.data.(wire.BlockHeader)
		if !ok {
			log.Warnf("Underlying data for headers" +
				" is not a block header")
			return false
		}
		msgHeaders := wire.NewMsgHeaders()
		if err := msgHeaders.AddBlockHeader(&blockHeader); err != nil {
			log.Errorf("Failed to add block"+
				" header: %v", err)
			return false
		}
		sp.QueueMessage(msgHeaders, nil)
		return false
	}

	if msg.invVect.Type == wire.InvTypeTx {
		// Don't relay the transaction to the peer when it has
		// transaction relaying disabled.
		if sp.relayTxDisabled() {
			return false
		}

		txD, ok := msg.data.(*mempool.TxDesc)
		if !ok {
			log.Warnf("Underlying data for tx inv "+
				"relay is not a *mempool.TxDesc: %T",
				msg.data)
			return false
		}

		// Don't relay the transaction if the transaction fee-per-kb
		// is less than the peer's feefilter.
		feeFilter := atomic.LoadInt64(&sp.feeFilter)
		if feeFilter > 0 && txD.FeePerKB < feeFilter {
			return false
		}

		// Don't relay the transaction if there is a bloom
		// filter loaded and the transaction doesn't match it.
		if sp.filter.IsLoaded() {
			if !sp.filter.MatchTxAndUpdate(txD.Tx) {
				return false
			}
		}
	}

	// Queue the inventory to be relayed with the next batch.
	// It will be ignored if the peer is already known to
	// have the inventory.
	sp.QueueInventory(msg.invVect)
	return true
}

// handleRelayInvMsg deals with relaying inventory to peers that are not already
// known to have it.  It is invoked from the peerHandler goroutine.
func (s *server) handleRelayInvMsg(state *peerState, msg relayMsg) {
	state.forAllPeers(func(sp *serverPeer) {
		s.sendInvMsgToPeer(sp, msg)
	})
}

// handleBroadcastMsg deals with broadcasting messages to peers.  It is invoked
// from the peerHandler goroutine.
func (s *server) handleBroadcastMsg(state *peerState, bmsg *broadcastMsg) {
	state.forAllPeers(func(sp *serverPeer) {
		if !sp.Connected() {
			return
		}

		for _, ep := range bmsg.excludePeers {
			if sp == ep {
				return
			}
		}

		sp.QueueMessage(bmsg.message, nil)
	})
}

type getConnCountMsg struct {
	reply chan int32
}

type getPeersMsg struct {
	reply chan []*serverPeer
}

type getOutboundGroup struct {
	key   string
	reply chan int
}

type getAddedNodesMsg struct {
	reply chan []*serverPeer
}

type disconnectNodeMsg struct {
	cmp   func(*serverPeer) bool
	reply chan er.R
}

type connectNodeMsg struct {
	addr      string
	permanent bool
	reply     chan er.R
}

type removeNodeMsg struct {
	cmp   func(*serverPeer) bool
	reply chan er.R
}

// handleQuery is the central handler for all queries and commands from other
// goroutines related to peer state.
func (s *server) handleQuery(state *peerState, querymsg interface{}) {
	switch msg := querymsg.(type) {
	case getConnCountMsg:
		nconnected := int32(0)
		state.forAllPeers(func(sp *serverPeer) {
			if sp.Connected() {
				nconnected++
			}
		})
		msg.reply <- nconnected

	case getPeersMsg:
		peers := make([]*serverPeer, 0, state.Count())
		state.forAllPeers(func(sp *serverPeer) {
			if !sp.Connected() {
				return
			}
			peers = append(peers, sp)
		})
		msg.reply <- peers

	case connectNodeMsg:
		// TODO: duplicate oneshots?
		// Limit max number of total peers.
		if state.Count() >= cfg.MaxPeers {
			msg.reply <- er.New("max peers reached")
			return
		}
		for _, peer := range state.persistentPeers {
			if peer.Addr() == msg.addr {
				if msg.permanent {
					msg.reply <- er.New("peer already connected")
				} else {
					msg.reply <- er.New("peer exists as a permanent peer")
				}
				return
			}
		}

		netAddr, err := addrStringToNetAddr(msg.addr)
		if err != nil {
			msg.reply <- err
			return
		}

		// TODO: if too many, nuke a non-perm peer.
		go s.connManager.Connect(&connmgr.ConnReq{
			Addr:      netAddr,
			Permanent: msg.permanent,
		})
		msg.reply <- nil
	case removeNodeMsg:
		found := disconnectPeer(state.persistentPeers, msg.cmp, func(sp *serverPeer) {
			// Keep group counts ok since we remove from
			// the list now.
			state.outboundGroups[addrmgr.GroupKey(sp.NA())]--
		})

		if found {
			msg.reply <- nil
		} else {
			msg.reply <- er.New("peer not found")
		}
	case getOutboundGroup:
		count, ok := state.outboundGroups[msg.key]
		if ok {
			msg.reply <- count
		} else {
			msg.reply <- 0
		}
	// Request a list of the persistent (added) peers.
	case getAddedNodesMsg:
		// Respond with a slice of the relevant peers.
		peers := make([]*serverPeer, 0, len(state.persistentPeers))
		for _, sp := range state.persistentPeers {
			peers = append(peers, sp)
		}
		msg.reply <- peers
	case disconnectNodeMsg:
		// Check inbound peers. We pass a nil callback since we don't
		// require any additional actions on disconnect for inbound peers.
		found := disconnectPeer(state.inboundPeers, msg.cmp, nil)
		if found {
			msg.reply <- nil
			return
		}

		// Check outbound peers.
		found = disconnectPeer(state.outboundPeers, msg.cmp, func(sp *serverPeer) {
			// Keep group counts ok since we remove from
			// the list now.
			state.outboundGroups[addrmgr.GroupKey(sp.NA())]--
		})
		if found {
			// If there are multiple outbound connections to the same
			// ip:port, continue disconnecting them all until no such
			// peers are found.
			for found {
				found = disconnectPeer(state.outboundPeers, msg.cmp, func(sp *serverPeer) {
					state.outboundGroups[addrmgr.GroupKey(sp.NA())]--
				})
			}
			msg.reply <- nil
			return
		}

		msg.reply <- er.New("peer not found")
	}
}

// disconnectPeer attempts to drop the connection of a targeted peer in the
// passed peer list. Targets are identified via usage of the passed
// `compareFunc`, which should return `true` if the passed peer is the target
// peer. This function returns true on success and false if the peer is unable
// to be located. If the peer is found, and the passed callback: `whenFound'
// isn't nil, we call it with the peer as the argument before it is removed
// from the peerList, and is disconnected from the server.
func disconnectPeer(peerList map[int32]*serverPeer, compareFunc func(*serverPeer) bool, whenFound func(*serverPeer)) bool {
	for addr, peer := range peerList {
		if compareFunc(peer) {
			if whenFound != nil {
				whenFound(peer)
			}

			// This is ok because we are not continuing
			// to iterate so won't corrupt the loop.
			delete(peerList, addr)
			peer.Disconnect()
			return true
		}
	}
	return false
}

// newPeerConfig returns the configuration for the given serverPeer.
func newPeerConfig(sp *serverPeer) *peer.Config {
	return &peer.Config{
		Listeners: peer.MessageListeners{
			OnVersion:      sp.OnVersion,
			OnVerAck:       sp.OnVerAck,
			OnMemPool:      sp.OnMemPool,
			OnTx:           sp.OnTx,
			OnBlock:        sp.OnBlock,
			OnInv:          sp.OnInv,
			OnHeaders:      sp.OnHeaders,
			OnGetData:      sp.OnGetData,
			OnGetBlocks:    sp.OnGetBlocks,
			OnGetHeaders:   sp.OnGetHeaders,
			OnGetCFilters:  sp.OnGetCFilters,
			OnGetCFHeaders: sp.OnGetCFHeaders,
			OnGetCFCheckpt: sp.OnGetCFCheckpt,
			OnFeeFilter:    sp.OnFeeFilter,
			OnFilterAdd:    sp.OnFilterAdd,
			OnFilterClear:  sp.OnFilterClear,
			OnFilterLoad:   sp.OnFilterLoad,
			OnGetAddr:      sp.OnGetAddr,
			OnAddr:         sp.OnAddr,
			OnRead:         sp.OnRead,
			OnWrite:        sp.OnWrite,
		},
		NewestBlock:       sp.newestBlock,
		HostToNetAddress:  sp.server.addrManager.HostToNetAddress,
		UserAgentName:     version.UserAgentName(),
		UserAgentVersion:  version.UserAgentVersion(),
		UserAgentComments: cfg.UserAgentComments,
		ChainParams:       sp.server.chainParams,
		Services:          sp.server.services,
		DisableRelayTx:    cfg.BlocksOnly,
		ProtocolVersion:   peer.MaxProtocolVersion,
		TrickleInterval:   cfg.TrickleInterval,
	}
}

// inboundPeerConnected is invoked by the connection manager when a new inbound
// connection is established.  It initializes a new inbound server peer
// instance, associates it with the connection, and starts a goroutine to wait
// for disconnection.
func (s *server) inboundPeerConnected(conn net.Conn) {
	sp := newServerPeer(s, false)
	sp.isWhitelisted = isWhitelisted(conn.RemoteAddr())
	sp.Peer = peer.NewInboundPeer(newPeerConfig(sp))
	sp.AssociateConnection(conn)
	go s.peerDoneHandler(sp)
}

// outboundPeerConnected is invoked by the connection manager when a new
// outbound connection is established.  It initializes a new outbound server
// peer instance, associates it with the relevant state such as the connection
// request instance and the connection itself, and finally notifies the address
// manager of the attempt.
func (s *server) outboundPeerConnected(c *connmgr.ConnReq, conn net.Conn) {
	sp := newServerPeer(s, c.Permanent)
	p, err := peer.NewOutboundPeer(newPeerConfig(sp), c.Addr.String())
	if err != nil {
		log.Debugf("Cannot create outbound peer %s: %v", c.Addr, err)
		if c.Permanent {
			s.connManager.Disconnect(c.ID())
		} else {
			s.connManager.Remove(c.ID())
			go s.connManager.NewConnReq()
		}
		return
	}
	sp.Peer = p
	sp.connReq = c
	sp.isWhitelisted = isWhitelisted(conn.RemoteAddr())
	sp.AssociateConnection(conn)
	go s.peerDoneHandler(sp)
}

// peerDoneHandler handles peer disconnects by notifiying the server that it's
// done along with other performing other desirable cleanup.
func (s *server) peerDoneHandler(sp *serverPeer) {
	sp.WaitForDisconnect()
	s.donePeers <- sp
	if sp.VerAckReceived() {
		s.syncManager.DonePeer(sp.Peer)
		// Evict any remaining orphans that were sent by the peer.
		numEvicted := s.txMemPool.RemoveOrphansByTag(mempool.Tag(sp.ID()))
		if numEvicted > 0 {
<<<<<<< HEAD
			log.Debugf("Evicted %d orphan(s) from peer %v (id %d)",
				numEvicted, sp, sp.ID())
=======
			txmpLog.Debugf("Evicted %d %s from peer %v (id %d)",
				numEvicted, pickNoun(numEvicted, "orphan",
					"orphans"), sp, sp.ID())
>>>>>>> 620ea193
		}
	}
	close(sp.quit)
}

func (s *server) sendRandomInv(state *peerState) {
	descs := s.txMemPool.TxDescs()
	if len(descs) == 0 {
		return
	}
	winningTx := descs[mathrand.Intn(len(descs))]
	candidates := make([]*serverPeer, 0, state.Count())
	state.forAllPeers(func(sp *serverPeer) {
		if !sp.Connected() {
			return
		}
		candidates = append(candidates, sp)
	})
	iv := wire.NewInvVect(wire.InvTypeTx, winningTx.Tx.Hash())
	msg := relayMsg{invVect: iv, data: winningTx}
	for {
		if len(candidates) == 0 {
			return
		}
		i := mathrand.Intn(len(candidates))
		winningPeer := candidates[i]
		if !s.sendInvMsgToPeer(winningPeer, msg) {
			candidates = append(candidates[:i], candidates[i+1:]...)
			continue
		}
		log.Debugf("Sending random tx [%s] to random peer [%s]",
			winningTx.Tx.Hash().String(), winningPeer.String())
		break
	}
}

// peerHandler is used to handle peer operations such as adding and removing
// peers to and from the server, banning peers, and broadcasting messages to
// peers.  It must be run in a goroutine.
func (s *server) peerHandler() {
	// Start the address manager and sync manager, both of which are needed
	// by peers.  This is done here since their lifecycle is closely tied
	// to this handler and rather than adding more channels to sychronize
	// things, it's easier and slightly faster to simply start and stop them
	// in this handler.
	s.addrManager.Start()
	s.syncManager.Start()

	log.Tracef("Starting peer handler")

	randomInvTicker := time.NewTicker(time.Second * 10)

	state := &peerState{
		inboundPeers:    make(map[int32]*serverPeer),
		persistentPeers: make(map[int32]*serverPeer),
		outboundPeers:   make(map[int32]*serverPeer),
		banned:          make(map[string]time.Time),
		outboundGroups:  make(map[string]int),
	}

	if !cfg.DisableDNSSeed {
		// Add peers discovered through DNS to the address manager.
		connmgr.SeedFromDNS(activeNetParams.Params, defaultRequiredServices,
			pktdLookup, func(addrs []*wire.NetAddress) {
				// Bitcoind uses a lookup of the dns seeder here. This
				// is rather strange since the values looked up by the
				// DNS seed lookups will vary quite a lot.
				// to replicate this behavior we put all addresses as
				// having come from the first one.
				s.addrManager.AddAddresses(addrs, addrs[0])
			})
	}
	go s.connManager.Start()

out:
	for {
		select {
		// New peers connected to the server.
		case p := <-s.newPeers:
			s.handleAddPeerMsg(state, p)

		// Disconnected peers.
		case p := <-s.donePeers:
			s.handleDonePeerMsg(state, p)

		// Block accepted in mainchain or orphan, update peer height.
		case umsg := <-s.peerHeightsUpdate:
			s.handleUpdatePeerHeights(state, umsg)

		// Peer to ban.
		case p := <-s.banPeers:
			s.handleBanPeerMsg(state, p)

		// New inventory to potentially be relayed to other peers.
		case invMsg := <-s.relayInv:
			s.handleRelayInvMsg(state, invMsg)

		// Message to broadcast to all connected peers except those
		// which are excluded by the message.
		case bmsg := <-s.broadcast:
			s.handleBroadcastMsg(state, &bmsg)

		case qmsg := <-s.query:
			s.handleQuery(state, qmsg)

		case <-s.quit:
			// Disconnect all peers on server shutdown.
			state.forAllPeers(func(sp *serverPeer) {
				log.Tracef("Shutdown peer %s", sp)
				sp.Disconnect()
			})
			break out

		case <-randomInvTicker.C:
			s.sendRandomInv(state)
		}
	}

	s.connManager.Stop()
	s.syncManager.Stop()
	s.addrManager.Stop()

	// Drain channels before exiting so nothing is left waiting around
	// to send.
cleanup:
	for {
		select {
		case <-s.newPeers:
		case <-s.donePeers:
		case <-s.peerHeightsUpdate:
		case <-s.relayInv:
		case <-s.broadcast:
		case <-s.query:
		default:
			break cleanup
		}
	}
	s.wg.Done()
	log.Tracef("Peer handler done")
}

// AddPeer adds a new peer that has already been connected to the server.
func (s *server) AddPeer(sp *serverPeer) {
	s.newPeers <- sp
}

// BanPeer bans a peer that has already been connected to the server by ip.
func (s *server) BanPeer(sp *serverPeer) {
	s.banPeers <- sp
}

// RelayInventory relays the passed inventory vector to all connected peers
// that are not already known to have it.
func (s *server) RelayInventory(invVect *wire.InvVect, data interface{}) {
	s.relayInv <- relayMsg{invVect: invVect, data: data}
}

// BroadcastMessage sends msg to all peers currently connected to the server
// except those in the passed peers to exclude.
func (s *server) BroadcastMessage(msg wire.Message, exclPeers ...*serverPeer) {
	bmsg := broadcastMsg{message: msg, excludePeers: exclPeers}
	s.broadcast <- bmsg
}

// ConnectedCount returns the number of currently connected peers.
func (s *server) ConnectedCount() int32 {
	replyChan := make(chan int32)

	s.query <- getConnCountMsg{reply: replyChan}

	return <-replyChan
}

// OutboundGroupCount returns the number of peers connected to the given
// outbound group key.
func (s *server) OutboundGroupCount(key string) int {
	replyChan := make(chan int)
	s.query <- getOutboundGroup{key: key, reply: replyChan}
	return <-replyChan
}

// AddBytesSent adds the passed number of bytes to the total bytes sent counter
// for the server.  It is safe for concurrent access.
func (s *server) AddBytesSent(bytesSent uint64) {
	atomic.AddUint64(&s.bytesSent, bytesSent)
}

// AddBytesReceived adds the passed number of bytes to the total bytes received
// counter for the server.  It is safe for concurrent access.
func (s *server) AddBytesReceived(bytesReceived uint64) {
	atomic.AddUint64(&s.bytesReceived, bytesReceived)
}

// NetTotals returns the sum of all bytes received and sent across the network
// for all peers.  It is safe for concurrent access.
func (s *server) NetTotals() (uint64, uint64) {
	return atomic.LoadUint64(&s.bytesReceived),
		atomic.LoadUint64(&s.bytesSent)
}

// UpdatePeerHeights updates the heights of all peers who have have announced
// the latest connected main chain block, or a recognized orphan. These height
// updates allow us to dynamically refresh peer heights, ensuring sync peer
// selection has access to the latest block heights for each peer.
func (s *server) UpdatePeerHeights(latestBlkHash *chainhash.Hash, latestHeight int32, updateSource *peer.Peer) {
	s.peerHeightsUpdate <- updatePeerHeightsMsg{
		newHash:    latestBlkHash,
		newHeight:  latestHeight,
		originPeer: updateSource,
	}
}

// rebroadcastHandler keeps track of user submitted inventories that we have
// sent out but have not yet made it into a block. We periodically rebroadcast
// them in case our peers restarted or otherwise lost track of them.
func (s *server) rebroadcastHandler() {
	// Wait 5 min before first tx rebroadcast.
	timer := time.NewTimer(5 * time.Minute)
	pendingInvs := make(map[wire.InvVect]interface{})

out:
	for {
		select {
		case riv := <-s.modifyRebroadcastInv:
			switch msg := riv.(type) {
			// Incoming InvVects are added to our map of RPC txs.
			case broadcastInventoryAdd:
				pendingInvs[*msg.invVect] = msg.data

			// When an InvVect has been added to a block, we can
			// now remove it, if it was present.
			case broadcastInventoryDel:
				delete(pendingInvs, *msg)
			}

		case <-timer.C:
			// Any inventory we have has not made it into a block
			// yet. We periodically resubmit them until they have.
			for iv, data := range pendingInvs {
				ivCopy := iv
				s.RelayInventory(&ivCopy, data)
			}

			// Process at a random time up to 30mins (in seconds)
			// in the future.
			timer.Reset(time.Second *
				time.Duration(randomUint16Number(1800)))

		case <-s.quit:
			break out
		}
	}

	timer.Stop()

	// Drain channels before exiting so nothing is left waiting around
	// to send.
cleanup:
	for {
		select {
		case <-s.modifyRebroadcastInv:
		default:
			break cleanup
		}
	}
	s.wg.Done()
}

// Start begins accepting connections from peers.
func (s *server) Start() {
	// Already started?
	if atomic.AddInt32(&s.started, 1) != 1 {
		return
	}

	log.Trace("Starting server")

	// Start the peer handler which in turn starts the address and block
	// managers.
	s.wg.Add(1)
	go s.peerHandler()

	if s.nat != nil {
		s.wg.Add(1)
		go s.upnpUpdateThread()
	}

	if !cfg.DisableRPC {
		s.wg.Add(1)

		// Start the rebroadcastHandler, which ensures user tx received by
		// the RPC server are rebroadcast until being included in a block.
		go s.rebroadcastHandler()

		s.rpcServer.Start()
	}

	// Start the CPU miner if generation is enabled.
	if cfg.Generate {
		s.cpuMiner.Start()
	}
}

// Stop gracefully shuts down the server by stopping and disconnecting all
// peers and the main listener.
func (s *server) Stop() er.R {
	// Make sure this only happens once.
	if atomic.AddInt32(&s.shutdown, 1) != 1 {
		log.Infof("Server is already in the process of shutting down")
		return nil
	}

	log.Warnf("Server shutting down")

	// Stop the CPU miner if needed
	s.cpuMiner.Stop()

	// Shutdown the RPC server if it's not disabled.
	if !cfg.DisableRPC {
		s.rpcServer.Stop()
	}

	// Save fee estimator state in the database.
	s.db.Update(func(tx database.Tx) er.R {
		metadata := tx.Metadata()
		metadata.Put(mempool.EstimateFeeDatabaseKey, s.feeEstimator.Save())

		return nil
	})

	// Signal the remaining goroutines to quit.
	close(s.quit)
	return nil
}

// WaitForShutdown blocks until the main listener and peer handlers are stopped.
func (s *server) WaitForShutdown() {
	s.wg.Wait()
}

// parseListeners determines whether each listen address is IPv4 and IPv6 and
// returns a slice of appropriate net.Addrs to listen on with TCP. It also
// properly detects addresses which apply to "all interfaces" and adds the
// address as both IPv4 and IPv6.
func parseListeners(addrs []string) ([]net.Addr, er.R) {
	netAddrs := make([]net.Addr, 0, len(addrs)*2)
	for _, addr := range addrs {
		host, _, errr := net.SplitHostPort(addr)
		if errr != nil {
			// Shouldn't happen due to already being normalized.
			return nil, er.E(errr)
		}

		// Empty host or host of * on plan9 is both IPv4 and IPv6.
		if host == "" || (host == "*" && runtime.GOOS == "plan9") {
			netAddrs = append(netAddrs, simpleAddr{net: "tcp4", addr: addr}, simpleAddr{net: "tcp6", addr: addr})
			continue
		}

		// Strip IPv6 zone id if present since net.ParseIP does not
		// handle it.
		zoneIndex := strings.LastIndex(host, "%")
		if zoneIndex > 0 {
			host = host[:zoneIndex]
		}

		// Parse the IP.
		ip := net.ParseIP(host)
		if ip == nil {
			return nil, er.Errorf("'%s' is not a valid IP address", host)
		}

		// To4 returns nil when the IP is not an IPv4 address, so use
		// this determine the address type.
		if ip.To4() == nil {
			netAddrs = append(netAddrs, simpleAddr{net: "tcp6", addr: addr})
		} else {
			netAddrs = append(netAddrs, simpleAddr{net: "tcp4", addr: addr})
		}
	}
	return netAddrs, nil
}

func (s *server) upnpUpdateThread() {
	// Go off immediately to prevent code duplication, thereafter we renew
	// lease every 15 minutes.
	timer := time.NewTimer(0 * time.Second)
	lport, errr := strconv.ParseInt(activeNetParams.DefaultPort, 10, 16)
	if errr == nil {
		panic("upnpUpdateThread: lport == nil")
	}
	first := true
out:
	for {
		select {
		case <-timer.C:
			// TODO: pick external port  more cleverly
			// TODO: know which ports we are listening to on an external net.
			// TODO: if specific listen port doesn't work then ask for wildcard
			// listen port?
			// XXX this assumes timeout is in seconds.
			listenPort, err := s.nat.AddPortMapping("tcp", int(lport), int(lport),
				"pktd listen port", 20*60)
			if err != nil {
				log.Warnf("can't add UPnP port mapping: %v", err)
			}
			if first && err == nil {
				// TODO: look this up periodically to see if upnp domain changed
				// and so did ip.
				externalip, err := s.nat.GetExternalAddress()
				if err != nil {
					log.Warnf("UPnP can't get external address: %v", err)
					continue out
				}
				na := wire.NewNetAddressIPPort(externalip, uint16(listenPort),
					s.services)
				err = s.addrManager.AddLocalAddress(na, addrmgr.UpnpPrio)
				if err != nil {
					log.Warnf("UPnP AddLocalAddress() failed %v", err)
					err = s.nat.DeletePortMapping("tcp", int(lport), int(lport))
					if err != nil {
						log.Warnf("UPnP DeletePortMapping() failed %v", err)
					}
					continue
				}
				log.Warnf("Successfully bound via UPnP to %s", addrmgr.NetAddressKey(na))
				first = false
			}
			timer.Reset(time.Minute * 15)
		case <-s.quit:
			break out
		}
	}

	timer.Stop()

	if err := s.nat.DeletePortMapping("tcp", int(lport), int(lport)); err != nil {
		log.Warnf("unable to remove UPnP port mapping: %v", err)
	} else {
		log.Debugf("successfully disestablished UPnP port mapping")
	}

	s.wg.Done()
}

// setupRPCListeners returns a slice of listeners that are configured for use
// with the RPC server depending on the configuration settings for listen
// addresses and TLS.
func setupRPCListeners() ([]net.Listener, er.R) {
	// Setup TLS if not disabled.
	listenFunc := net.Listen
	if cfg.EnableTLS {
		// Generate the TLS cert and key file if both don't already
		// exist.
		if !fileExists(cfg.RPCKey) && !fileExists(cfg.RPCCert) {
			err := genCertPair(cfg.RPCCert, cfg.RPCKey)
			if err != nil {
				return nil, err
			}
		}
		keypair, errr := tls.LoadX509KeyPair(cfg.RPCCert, cfg.RPCKey)
		if errr != nil {
			return nil, er.E(errr)
		}

		tlsConfig := tls.Config{
			Certificates: []tls.Certificate{keypair},
			MinVersion:   tls.VersionTLS12,
		}

		// Change the standard net.Listen function to the tls one.
		listenFunc = func(net string, laddr string) (net.Listener, error) {
			return tls.Listen(net, laddr, &tlsConfig)
		}
	}

	netAddrs, err := parseListeners(cfg.RPCListeners)
	if err != nil {
		return nil, err
	}

	listeners := make([]net.Listener, 0, len(netAddrs))
	for _, addr := range netAddrs {
		listener, err := listenFunc(addr.Network(), addr.String())
		if err != nil {
			log.Warnf("Can't listen on %s: %v", addr, err)
			continue
		}
		listeners = append(listeners, listener)
	}

	return listeners, nil
}

// newServer returns a new pktd server configured to listen on addr for the
// bitcoin network type specified by chainParams.  Use start to begin accepting
// connections from peers.
func newServer(listenAddrs, agentBlacklist, agentWhitelist []string,
	db database.DB, chainParams *chaincfg.Params,
	interrupt <-chan struct{}) (*server, er.R) {

	services := defaultServices
	if cfg.NoPeerBloomFilters {
		services &^= protocol.SFNodeBloom
	}
	if cfg.NoCFilters {
		services &^= protocol.SFNodeCF
	}

	amgr := addrmgr.New(cfg.DataDir, pktdLookup)

	var listeners []net.Listener
	var nat NAT
	if !cfg.DisableListen {
		var err er.R
		listeners, nat, err = initListeners(amgr, listenAddrs, services)
		if err != nil {
			return nil, err
		}
		if len(listeners) == 0 {
			return nil, er.New("no valid listen address")
		}
	}

	if len(agentBlacklist) > 0 {
		log.Infof("User-agent blacklist %s", agentBlacklist)
	}
	if len(agentWhitelist) > 0 {
		log.Infof("User-agent whitelist %s", agentWhitelist)
	}

	s := server{
		startupTime:          time.Now().Unix(),
		chainParams:          chainParams,
		addrManager:          amgr,
		newPeers:             make(chan *serverPeer, cfg.MaxPeers),
		donePeers:            make(chan *serverPeer, cfg.MaxPeers),
		banPeers:             make(chan *serverPeer, cfg.MaxPeers),
		query:                make(chan interface{}),
		relayInv:             make(chan relayMsg, cfg.MaxPeers),
		broadcast:            make(chan broadcastMsg, cfg.MaxPeers),
		quit:                 make(chan struct{}),
		modifyRebroadcastInv: make(chan interface{}),
		peerHeightsUpdate:    make(chan updatePeerHeightsMsg),
		nat:                  nat,
		db:                   db,
		timeSource:           blockchain.NewMedianTime(),
		services:             services,
		sigCache:             txscript.NewSigCache(cfg.SigCacheMaxSize),
		hashCache:            txscript.NewHashCache(cfg.SigCacheMaxSize),
		cfCheckptCaches:      make(map[wire.FilterType][]cfHeaderKV),
		agentBlacklist:       agentBlacklist,
		agentWhitelist:       agentWhitelist,
	}

	// Create the transaction and address indexes if needed.
	//
	// CAUTION: the txindex needs to be first in the indexes array because
	// the addrindex uses data from the txindex during catchup.  If the
	// addrindex is run first, it may not have the transactions from the
	// current block indexed.
	var indexes []indexers.Indexer
	if cfg.TxIndex || cfg.AddrIndex {
		// Enable transaction index if address index is enabled since it
		// requires it.
		if !cfg.TxIndex {
			log.Infof("Transaction index enabled because it " +
				"is required by the address index")
			cfg.TxIndex = true
		} else {
			log.Info("Transaction index is enabled")
		}

		s.txIndex = indexers.NewTxIndex(db)
		indexes = append(indexes, s.txIndex)
	}
	if cfg.AddrIndex {
		log.Info("Address index is enabled")
		s.addrIndex = indexers.NewAddrIndex(db, chainParams)
		indexes = append(indexes, s.addrIndex)
	}
	if !cfg.NoCFilters {
		log.Info("Committed filter index is enabled")
		s.cfIndex = indexers.NewCfIndex(db, chainParams)
		indexes = append(indexes, s.cfIndex)
	}

	// Create an index manager if any of the optional indexes are enabled.
	var indexManager blockchain.IndexManager
	if len(indexes) > 0 {
		indexManager = indexers.NewManager(db, indexes)
	}

	// Merge given checkpoints with the default ones unless they are disabled.
	var checkpoints []chaincfg.Checkpoint
	if !cfg.DisableCheckpoints {
		checkpoints = mergeCheckpoints(s.chainParams.Checkpoints, cfg.addCheckpoints)
	}

	// Create a new block chain instance with the appropriate configuration.
	var err er.R
	s.chain, err = blockchain.New(&blockchain.Config{
		DB:           s.db,
		Interrupt:    interrupt,
		ChainParams:  s.chainParams,
		Checkpoints:  checkpoints,
		TimeSource:   s.timeSource,
		SigCache:     s.sigCache,
		IndexManager: indexManager,
		HashCache:    s.hashCache,
	})
	if err != nil {
		return nil, err
	}

	// Search for a FeeEstimator state in the database. If none can be found
	// or if it cannot be loaded, create a new one.
	db.Update(func(tx database.Tx) er.R {
		metadata := tx.Metadata()
		feeEstimationData := metadata.Get(mempool.EstimateFeeDatabaseKey)
		if feeEstimationData != nil {
			// delete it from the database so that we don't try to restore the
			// same thing again somehow.
			metadata.Delete(mempool.EstimateFeeDatabaseKey)

			// If there is an error, log it and make a new fee estimator.
			var err er.R
			s.feeEstimator, err = mempool.RestoreFeeEstimator(feeEstimationData)

			if err != nil {
				log.Errorf("Failed to restore fee estimator %v", err)
			}
		}

		return nil
	})

	// If no feeEstimator has been found, or if the one that has been found
	// is behind somehow, create a new one and start over.
	if s.feeEstimator == nil || s.feeEstimator.LastKnownHeight() != s.chain.BestSnapshot().Height {
		s.feeEstimator = mempool.NewFeeEstimator(
			mempool.DefaultEstimateFeeMaxRollback,
			mempool.DefaultEstimateFeeMinRegisteredBlocks)
	}

	txC := mempool.Config{
		Policy: mempool.Policy{
			DisableRelayPriority: cfg.NoRelayPriority,
			AcceptNonStd:         cfg.RelayNonStd,
			FreeTxRelayLimit:     cfg.FreeTxRelayLimit,
			MaxOrphanTxs:         cfg.MaxOrphanTxs,
			MaxOrphanTxSize:      defaultMaxOrphanTxSize,
			MaxSigOpCostPerTx:    blockchain.MaxBlockSigOpsCost / 4,
			MinRelayTxFee:        cfg.minRelayTxFee,
			MaxTxVersion:         2,
			RejectReplacement:    cfg.RejectReplacement,
		},
		ChainParams:    chainParams,
		FetchUtxoView:  s.chain.FetchUtxoView,
		BestHeight:     func() int32 { return s.chain.BestSnapshot().Height },
		MedianTimePast: func() time.Time { return s.chain.BestSnapshot().MedianTime },
		CalcSequenceLock: func(tx *btcutil.Tx, view *blockchain.UtxoViewpoint) (*blockchain.SequenceLock, er.R) {
			return s.chain.CalcSequenceLock(tx, view, true)
		},
		IsDeploymentActive: s.chain.IsDeploymentActive,
		SigCache:           s.sigCache,
		HashCache:          s.hashCache,
		AddrIndex:          s.addrIndex,
		FeeEstimator:       s.feeEstimator,
	}
	s.txMemPool = mempool.New(&txC)

	s.syncManager, err = netsync.New(&netsync.Config{
		PeerNotifier:       &s,
		Chain:              s.chain,
		TxMemPool:          s.txMemPool,
		ChainParams:        s.chainParams,
		DisableCheckpoints: cfg.DisableCheckpoints,
		MaxPeers:           cfg.MaxPeers,
		FeeEstimator:       s.feeEstimator,
	})
	if err != nil {
		return nil, err
	}

	msc := 0
	switch cfg.MiningSkipChecks {
	case "txns":
		msc = mining.CheckTxns
	case "template":
		msc = mining.CheckBlkTemplate
	case "both":
		msc = mining.CheckBoth
	}

	// Create the mining policy and block template generator based on the
	// configuration options.
	//
	// NOTE: The CPU miner relies on the mempool, so the mempool has to be
	// created before calling the function to create the CPU miner.
	policy := mining.Policy{
		SkipChecks:        msc,
		BlockMinWeight:    cfg.BlockMinWeight,
		BlockMaxWeight:    cfg.BlockMaxWeight,
		BlockMinSize:      cfg.BlockMinSize,
		BlockMaxSize:      cfg.BlockMaxSize,
		BlockPrioritySize: cfg.BlockPrioritySize,
		TxMinFreeFee:      cfg.minRelayTxFee,
	}
	blockTemplateGenerator := mining.NewBlkTmplGenerator(&policy,
		s.chainParams, s.txMemPool, s.chain, s.timeSource,
		s.sigCache, s.hashCache)
	s.cpuMiner = cpuminer.New(&cpuminer.Config{
		ChainParams:            chainParams,
		BlockTemplateGenerator: blockTemplateGenerator,
		MiningAddrs:            cfg.miningAddrs,
		ProcessBlock:           s.syncManager.ProcessBlock,
		ConnectedCount:         s.ConnectedCount,
		IsCurrent:              s.syncManager.IsCurrent,
	})

	// Only setup a function to return new addresses to connect to when
	// not running in connect-only mode.  The simulation network is always
	// in connect-only mode since it is only intended to connect to
	// specified peers and actively avoid advertising and connecting to
	// discovered peers in order to prevent it from becoming a public test
	// network.
	var newAddressFunc func() (net.Addr, er.R)
	if !cfg.SimNet && !cfg.RegressionTest && len(cfg.ConnectPeers) == 0 {
		newAddressFunc = func() (net.Addr, er.R) {
			for tries := 0; tries < 100; tries++ {
				addr := s.addrManager.GetAddress()
				if addr == nil {
					break
				}

				// Address will not be invalid, local or unroutable
				// because addrmanager rejects those on addition.
				// Just check that we don't already have an address
				// in the same group so that we are not connecting
				// to the same network segment at the expense of
				// others.
				key := addrmgr.GroupKey(addr.NetAddress())
				if s.OutboundGroupCount(key) != 0 {
					continue
				}

				// only allow recent nodes (10mins) after we failed 10
				// times
				lastTime := s.addrManager.GetLastAttempt(addr.NetAddress())
				if tries < 10 && time.Since(lastTime) < 10*time.Minute {
					continue
				}

				// allow nondefault ports after 20 failed tries.
				if tries < 20 && fmt.Sprintf("%d", addr.NetAddress().Port) !=
					activeNetParams.DefaultPort {
					continue
				}

				// Mark an attempt for the valid address.
				s.addrManager.Attempt(addr.NetAddress())

				addrString := addrmgr.NetAddressKey(addr.NetAddress())
				return addrStringToNetAddr(addrString)
			}

			return nil, er.New("no valid connect address")
		}
	}

	// Create a connection manager.
	targetOutbound := defaultTargetOutbound
	if cfg.MaxPeers < targetOutbound {
		targetOutbound = cfg.MaxPeers
	}
	cmgr, err := connmgr.New(&connmgr.Config{
		Listeners:      listeners,
		OnAccept:       s.inboundPeerConnected,
		RetryDuration:  connectionRetryInterval,
		TargetOutbound: uint32(targetOutbound),
		Dial:           pktdDial,
		OnConnection:   s.outboundPeerConnected,
		GetNewAddress:  newAddressFunc,
	})
	if err != nil {
		return nil, err
	}
	s.connManager = cmgr

	// Start up persistent peers.
	permanentPeers := cfg.ConnectPeers
	if len(permanentPeers) == 0 {
		permanentPeers = cfg.AddPeers
	}
	for _, addr := range permanentPeers {
		netAddr, err := addrStringToNetAddr(addr)
		if err != nil {
			return nil, err
		}

		go s.connManager.Connect(&connmgr.ConnReq{
			Addr:      netAddr,
			Permanent: true,
		})
	}

	if !cfg.DisableRPC {
		// Setup listeners for the configured RPC listen addresses and
		// TLS settings.
		rpcListeners, err := setupRPCListeners()
		if err != nil {
			return nil, err
		}
		if len(rpcListeners) == 0 {
			return nil, er.New("RPCS: No valid listen address")
		}

		s.rpcServer, err = newRPCServer(&rpcserverConfig{
			Listeners:    rpcListeners,
			StartupTime:  s.startupTime,
			ConnMgr:      &rpcConnManager{&s},
			SyncMgr:      &rpcSyncMgr{&s, s.syncManager},
			TimeSource:   s.timeSource,
			Chain:        s.chain,
			ChainParams:  chainParams,
			DB:           db,
			TxMemPool:    s.txMemPool,
			Generator:    blockTemplateGenerator,
			CPUMiner:     s.cpuMiner,
			TxIndexOrNil: s.txIndex,
			AddrIndex:    s.addrIndex,
			CfIndex:      s.cfIndex,
			FeeEstimator: s.feeEstimator,
			ServiceFlags: services,
		})
		if err != nil {
			return nil, err
		}

		// Signal process shutdown when the RPC server requests it.
		go func() {
			<-s.rpcServer.RequestedProcessShutdown()
			shutdownRequestChannel <- struct{}{}
		}()
	}

	return &s, nil
}

// initListeners initializes the configured net listeners and adds any bound
// addresses to the address manager. Returns the listeners and a NAT interface,
// which is non-nil if UPnP is in use.
func initListeners(amgr *addrmgr.AddrManager, listenAddrs []string, services protocol.ServiceFlag) ([]net.Listener, NAT, er.R) {
	// Listen for TCP connections at the configured addresses
	netAddrs, err := parseListeners(listenAddrs)
	if err != nil {
		return nil, nil, err
	}

	listeners := make([]net.Listener, 0, len(netAddrs))
	for _, addr := range netAddrs {
		listener, err := net.Listen(addr.Network(), addr.String())
		if err != nil {
			log.Warnf("Can't listen on %s: %v", addr, err)
			continue
		}
		listeners = append(listeners, listener)
	}

	var nat NAT
	if len(cfg.ExternalIPs) != 0 {
		defaultPort, errr := strconv.ParseUint(activeNetParams.DefaultPort, 10, 16)
		if errr != nil {
			log.Errorf("Can not parse default port %s for active chain: %v",
				activeNetParams.DefaultPort, errr)
			return nil, nil, er.E(errr)
		}

		for _, sip := range cfg.ExternalIPs {
			eport := uint16(defaultPort)
			host, portstr, errr := net.SplitHostPort(sip)
			if errr != nil {
				// no port, use default.
				host = sip
			} else {
				port, err := strconv.ParseUint(portstr, 10, 16)
				if err != nil {
					log.Warnf("Can not parse port from %s for "+
						"externalip: %v", sip, err)
					continue
				}
				eport = uint16(port)
			}
			na, err := amgr.HostToNetAddress(host, eport, services)
			if err != nil {
				log.Warnf("Not adding %s as externalip: %v", sip, err)
				continue
			}

			err = amgr.AddLocalAddress(na, addrmgr.ManualPrio)
			if err != nil {
				log.Warnf("Skipping specified external IP: %v", err)
			}
		}
	} else {
		if cfg.Upnp {
			var err er.R
			nat, err = Discover()
			if err != nil {
				log.Warnf("Can't discover upnp: %v", err)
			}
			// nil nat here is fine, just means no upnp on network.
		}

		// Add bound addresses to address manager to be advertised to peers.
		for _, listener := range listeners {
			addr := listener.Addr().String()
			err := addLocalAddress(amgr, addr, services)
			if err != nil {
				log.Warnf("Skipping bound address %s: %v", addr, err)
			}
		}
	}

	return listeners, nat, nil
}

// addrStringToNetAddr takes an address in the form of 'host:port'
// and returns a net.Addr which maps to the original address with
// any host names resolved to IP addresses.
func addrStringToNetAddr(addr string) (net.Addr, er.R) {
	host, strPort, errr := net.SplitHostPort(addr)
	if errr != nil {
		return nil, er.E(errr)
	}

	port, errr := strconv.Atoi(strPort)
	if errr != nil {
		return nil, er.E(errr)
	}

	// Skip if host is already an IP address.
	if ip := net.ParseIP(host); ip != nil {
		return &net.TCPAddr{
			IP:   ip,
			Port: port,
		}, nil
	}

	// Attempt to look up an IP address associated with the parsed host.
	ips, err := pktdLookup(host)
	if err != nil {
		return nil, err
	}
	if len(ips) == 0 {
		return nil, er.Errorf("no addresses found for %s", host)
	}

	return &net.TCPAddr{
		IP:   ips[0],
		Port: port,
	}, nil
}

// addLocalAddress adds an address that this node is listening on to the
// address manager so that it may be relayed to peers.
func addLocalAddress(addrMgr *addrmgr.AddrManager, addr string, services protocol.ServiceFlag) er.R {
	host, portStr, errr := net.SplitHostPort(addr)
	if errr != nil {
		return er.E(errr)
	}
	port, errr := strconv.ParseUint(portStr, 10, 16)
	if errr != nil {
		return er.E(errr)
	}

	if ip := net.ParseIP(host); ip != nil && ip.IsUnspecified() {
		// If bound to unspecified address, advertise all local interfaces
		addrs, errr := net.InterfaceAddrs()
		if errr != nil {
			return er.E(errr)
		}

		for _, addr := range addrs {
			ifaceIP, _, err := net.ParseCIDR(addr.String())
			if err != nil {
				continue
			}

			// If bound to 0.0.0.0, do not add IPv6 interfaces and if bound to
			// ::, do not add IPv4 interfaces.
			if (ip.To4() == nil) != (ifaceIP.To4() == nil) {
				continue
			}

			netAddr := wire.NewNetAddressIPPort(ifaceIP, uint16(port), services)
			addrMgr.AddLocalAddress(netAddr, addrmgr.BoundPrio)
		}
	} else {
		netAddr, err := addrMgr.HostToNetAddress(host, uint16(port), services)
		if err != nil {
			return err
		}

		addrMgr.AddLocalAddress(netAddr, addrmgr.BoundPrio)
	}

	return nil
}

// isWhitelisted returns whether the IP address is included in the whitelisted
// networks and IPs.
func isWhitelisted(addr net.Addr) bool {
	if len(cfg.whitelists) == 0 {
		return false
	}

	host, _, err := net.SplitHostPort(addr.String())
	if err != nil {
		log.Warnf("Unable to SplitHostPort on '%s': %v", addr, err)
		return false
	}
	ip := net.ParseIP(host)
	if ip == nil {
		log.Warnf("Unable to parse IP '%s'", addr)
		return false
	}

	for _, ipnet := range cfg.whitelists {
		if ipnet.Contains(ip) {
			return true
		}
	}
	return false
}

// checkpointSorter implements sort.Interface to allow a slice of checkpoints to
// be sorted.
type checkpointSorter []chaincfg.Checkpoint

// Len returns the number of checkpoints in the slice.  It is part of the
// sort.Interface implementation.
func (s checkpointSorter) Len() int {
	return len(s)
}

// Swap swaps the checkpoints at the passed indices.  It is part of the
// sort.Interface implementation.
func (s checkpointSorter) Swap(i, j int) {
	s[i], s[j] = s[j], s[i]
}

// Less returns whether the checkpoint with index i should sort before the
// checkpoint with index j.  It is part of the sort.Interface implementation.
func (s checkpointSorter) Less(i, j int) bool {
	return s[i].Height < s[j].Height
}

// mergeCheckpoints returns two slices of checkpoints merged into one slice
// such that the checkpoints are sorted by height.  In the case the additional
// checkpoints contain a checkpoint with the same height as a checkpoint in the
// default checkpoints, the additional checkpoint will take precedence and
// overwrite the default one.
func mergeCheckpoints(defaultCheckpoints, additional []chaincfg.Checkpoint) []chaincfg.Checkpoint {
	// Create a map of the additional checkpoints to remove duplicates while
	// leaving the most recently-specified checkpoint.
	extra := make(map[int32]chaincfg.Checkpoint)
	for _, checkpoint := range additional {
		extra[checkpoint.Height] = checkpoint
	}

	// Add all default checkpoints that do not have an override in the
	// additional checkpoints.
	numDefault := len(defaultCheckpoints)
	checkpoints := make([]chaincfg.Checkpoint, 0, numDefault+len(extra))
	for _, checkpoint := range defaultCheckpoints {
		if _, exists := extra[checkpoint.Height]; !exists {
			checkpoints = append(checkpoints, checkpoint)
		}
	}

	// Append the additional checkpoints and return the sorted results.
	for _, checkpoint := range extra {
		checkpoints = append(checkpoints, checkpoint)
	}
	sort.Sort(checkpointSorter(checkpoints))
	return checkpoints
}

// HasUndesiredUserAgent determines whether the server should continue to pursue
// a connection with this peer based on its advertised user agent. It performs
// the following steps:
// 1) Reject the peer if it contains a blacklisted agent.
// 2) If no whitelist is provided, accept all user agents.
// 3) Accept the peer if it contains a whitelisted agent.
// 4) Reject all other peers.
func (sp *serverPeer) HasUndesiredUserAgent(blacklistedAgents,
	whitelistedAgents []string) bool {

	agent := sp.UserAgent()

	// First, if peer's user agent contains any blacklisted substring, we
	// will ignore the connection request.
	for _, blacklistedAgent := range blacklistedAgents {
		if strings.Contains(agent, blacklistedAgent) {
			log.Debugf("Ignoring peer %s, user agent "+
				"contains blacklisted user agent: %s", sp,
				agent)
			return true
		}
	}

	// If no whitelist is provided, we will accept all user agents.
	if len(whitelistedAgents) == 0 {
		return false
	}

	// Peer's user agent passed blacklist. Now check to see if it contains
	// one of our whitelisted user agents, if so accept.
	for _, whitelistedAgent := range whitelistedAgents {
		if strings.Contains(agent, whitelistedAgent) {
			return false
		}
	}

	// Otherwise, the peer's user agent was not included in our whitelist.
	// Ignore just in case it could stall the initial block download.
	log.Debugf("Ignoring peer %s, user agent: %s not found in "+
		"whitelist", sp, agent)

	return true
}<|MERGE_RESOLUTION|>--- conflicted
+++ resolved
@@ -2041,14 +2041,8 @@
 		// Evict any remaining orphans that were sent by the peer.
 		numEvicted := s.txMemPool.RemoveOrphansByTag(mempool.Tag(sp.ID()))
 		if numEvicted > 0 {
-<<<<<<< HEAD
 			log.Debugf("Evicted %d orphan(s) from peer %v (id %d)",
 				numEvicted, sp, sp.ID())
-=======
-			txmpLog.Debugf("Evicted %d %s from peer %v (id %d)",
-				numEvicted, pickNoun(numEvicted, "orphan",
-					"orphans"), sp, sp.ID())
->>>>>>> 620ea193
 		}
 	}
 	close(sp.quit)
