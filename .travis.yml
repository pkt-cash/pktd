--- conflicted
+++ resolved
@@ -1,6 +1,5 @@
 language: go
 go: 1.15.5
-<<<<<<< HEAD
 install:
   - git config remote.origin.fetch +refs/heads/*:refs/remotes/origin/*
   - git fetch --tags 
@@ -9,8 +8,6 @@
   depth: false
   autocrlf: input
   symlinks: true
-=======
->>>>>>> d7afd330
 env:
     - PKT_FAIL_DIRTY=1
 jobs:
@@ -24,36 +21,16 @@
     script:
     - git diff
     - git reset --hard
-<<<<<<< HEAD
-    - ./do
-    - gem install -N fpm --version '=1.11.0'
-    - bash -c 'cd $(dirname `gem which fpm`) && cd .. && find . -type f -print0 | xargs -0 sed -i "s#^require \"backports\"#require \"backports/latest\"#g"'
-=======
     - sh -x ./do
     - gem install -N fpm
->>>>>>> d7afd330
     - bash -x ./contrib/deb/build.sh
     - bash -x ./contrib/rpm/build.sh
   - os: osx
-    cache:
-    - directories:
-      - /usr/local/Homebrew                                     
-    addons:
-      homebrew:
-        packages:
-        - coreutils
-        - gnu-sed
     script:
     - git diff
     - git reset --hard
-<<<<<<< HEAD
-    - ./do
-    - gem install -N fpm --version '=1.11.0'
-    - bash -c 'brew update && brew install coreutils findutils gnu-sed && PATH="/usr/local/opt/gnu-sed/libexec/gnubin:/usr/local/opt/coreutils/libexec/gnubin:$PATH" && cd $(dirname `gem which fpm`) && cd .. && find . -type f -print0 | xargs -0 sed -i "s#^require \"backports\"#require \"backports/latest\"#g"'
-=======
     - sh -x ./do
     - gem install -N fpm
->>>>>>> d7afd330
     - bash -x ./contrib/macos/build.sh
 deploy:
   edge: true
@@ -67,8 +44,4 @@
     - "pktd-linux_*.deb"
   on:
     repo: pkt-cash/pktd
-<<<<<<< HEAD
     tags: true
-=======
-    tags: true
->>>>>>> d7afd330
