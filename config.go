--- conflicted
+++ resolved
@@ -29,11 +29,6 @@
 	_ "github.com/pkt-cash/pktd/database/ffldb"
 	"github.com/pkt-cash/pktd/mempool"
 	"github.com/pkt-cash/pktd/peer"
-<<<<<<< HEAD
-	"github.com/pkt-cash/pktd/pktconfig/version"
-	"github.com/pkt-cash/pktd/pktlog/log"
-=======
->>>>>>> 33b6125c
 )
 
 const (
@@ -671,13 +666,8 @@
 	}
 
 	if cfg.RPCUser == "" || cfg.RPCPass == "" {
-<<<<<<< HEAD
-		log.Infof("Creating a .cookie file")
-		cookiePath := filepath.Join(defaultHomeDir, ".cookie")
-=======
-		pktdLog.Infof("Creating a new .pktcookie authorization file")
+		log.Infof("Creating a new .pktcookie authorization file")
 		cookiePath := filepath.Join(defaultHomeDir, ".pktcookie")
->>>>>>> 33b6125c
 		var buf [32]byte
 		if _, errr := rand.Read(buf[:]); errr != nil {
 			err := er.E(errr)
