// Copyright (c) 2013-2016 The btcsuite developers
// Use of this source code is governed by an ISC
// license that can be found in the LICENSE file.

package main

import (
	"fmt"
	"net"
	"net/http"
	_ "net/http/pprof"
	"os"
	"path/filepath"
	"runtime"
	"runtime/debug"
	"runtime/pprof"
	"time"

	"github.com/arl/statsviz"
	"github.com/pkt-cash/pktd/blockchain/indexers"
	"github.com/pkt-cash/pktd/btcutil/er"
	"github.com/pkt-cash/pktd/database"
	"github.com/pkt-cash/pktd/limits"
	"github.com/pkt-cash/pktd/pktconfig/version"
	"github.com/pkt-cash/pktd/pktlog/log"
)

const (
	// blockDbNamePrefix is the prefix for the block database name.  The
	// database type is appended to this value to form the full block
	// database name.
	blockDbNamePrefix = "blocks"
)

var (
	cfg *config
)

// winServiceMain is only invoked on Windows.  It detects when pktd is running
// as a service and reacts accordingly.
var winServiceMain func() (bool, er.R)

// pktdMain is the real main function for pktd.  It is necessary to work around
// the fact that deferred functions do not run when os.Exit() is called.  The
// optional serverChan parameter is mainly used by the service code to be
// notified with the server once it is setup so it can gracefully stop it when
// requested from the service control manager.
func pktdMain(serverChan chan<- *server) er.R {

	// Unconditionally show the version informatin at startup.
	pktdLog.Infof("Version %s", version.Version())

	// Load configuration and parse command line.  This function also
	// initializes logging and configures it accordingly.
	tcfg, _, err := loadConfig()
	if err != nil {
		return err
	}
	cfg = tcfg

	// Warn if running a pre-released pktd
	version.WarnIfPrerelease(pktdLog)

	// Get a channel that will be closed when a shutdown signal has been
	// triggered either from an OS signal such as SIGINT (Ctrl+C) or from
	// another subsystem such as the RPC server.
	interrupt := interruptListener()
	defer log.Info("Shutdown complete")

<<<<<<< HEAD
	// Show version at startup.
	log.Infof("Version %s", version.Version())

	log.WarnIfPrerelease()
=======
	
	
	
>>>>>>> 33b6125c

	// Enable http profiling server if requested.
	if cfg.Profile != "" {
		go func() {
			listenAddr := net.JoinHostPort("", cfg.Profile)
			log.Infof("Profile server listening on %s", listenAddr)
			profileRedirect := http.RedirectHandler("/debug/pprof",
				http.StatusSeeOther)
			http.Handle("/", profileRedirect)
			log.Errorf("%v", http.ListenAndServe(listenAddr, nil))
		}()
	}

	// Write cpu profile if requested.
	if cfg.CPUProfile != "" {
		f, errr := os.Create(cfg.CPUProfile)
		if errr != nil {
			log.Errorf("Unable to create cpu profile: %v", err)
			return er.E(errr)
		}
		if errp := pprof.StartCPUProfile(f); errp != nil {
			log.Errorf("could not start CPU profile: ", errp)
			return er.E(errp)
		}
		defer f.Close()
		defer pprof.StopCPUProfile()
	}

	// Enable StatsViz server if requested.
	if cfg.StatsViz != "" {
		statsvizAddr := net.JoinHostPort("", cfg.StatsViz)
		log.Infof("StatsViz server listening on %s", statsvizAddr)
		smux := http.NewServeMux()
		statsvizRedirect := http.RedirectHandler("/debug/statsviz", http.StatusSeeOther)
		smux.Handle("/", statsvizRedirect)
		if err := statsviz.Register(smux, statsviz.Root("/debug/statsviz")); err != nil {
			log.Errorf("%v", err)
		}
		go func() {
			log.Errorf("%v", http.ListenAndServe(statsvizAddr, smux))
		}()
	}

	// Perform upgrades to pktd as new versions require it.
	if err := doUpgrades(); err != nil {
		log.Errorf("%v", err)
		return err
	}

	// Return now if an interrupt signal was triggered.
	if interruptRequested(interrupt) {
		return nil
	}

	// Load the block database.
	db, err := loadBlockDB()
	if err != nil {
		log.Errorf("%v", err)
		return err
	}
	defer func() {
		// Ensure the database is sync'd and closed on shutdown.
		log.Infof("Gracefully shutting down the database...")
		db.Close()
	}()

	// Return now if an interrupt signal was triggered.
	if interruptRequested(interrupt) {
		return nil
	}

	// Drop indexes and exit if requested.
	//
	// NOTE: The order is important here because dropping the tx index also
	// drops the address index since it relies on it.
	if cfg.DropAddrIndex {
		if err := indexers.DropAddrIndex(db, interrupt); err != nil {
			log.Errorf("%v", err)
			return err
		}

		return nil
	}
	if cfg.DropTxIndex {
		if err := indexers.DropTxIndex(db, interrupt); err != nil {
			log.Errorf("%v", err)
			return err
		}

		return nil
	}
	if cfg.DropCfIndex {
		if err := indexers.DropCfIndex(db, interrupt); err != nil {
			log.Errorf("%v", err)
			return err
		}

		return nil
	}

	// Create server and start it.
	server, err := newServer(cfg.Listeners, cfg.AgentBlacklist,
		cfg.AgentWhitelist, db, activeNetParams.Params, interrupt)
	if err != nil {
		// TODO: this logging could do with some beautifying.
		log.Errorf("Unable to start server on %v: %v",
			cfg.Listeners, err)
		return err
	}
	defer func() {
		// Shut down in 2 minutes, or just pull the plug.
		const shutdownTimeout = 2 * time.Minute
		log.Infof("Attempting graceful shutdown (%s timeout)...", shutdownTimeout)
		server.Stop()
		shutdownDone := make(chan struct{})
		go func() {
			server.WaitForShutdown()
			shutdownDone <- struct{}{}
		}()

		select {
		case <-shutdownDone:
		case <-time.Tick(shutdownTimeout):
			log.Errorf("Graceful shutdown in %s failed - forcefully terminating in 5s...", shutdownTimeout)
			time.Sleep(5 * time.Second)
			panic("Forcefully terminating the server process...")
		}
		log.Infof("Server shutdown complete")
	}()

	server.Start()
	if serverChan != nil {
		serverChan <- server
	}

	// Wait until the interrupt signal is received from an OS signal or
	// shutdown is requested through one of the subsystems such as the RPC
	// server.
	<-interrupt
	return nil
}

// removeRegressionDB removes the existing regression test database if running
// in regression test mode and it already exists.
func removeRegressionDB(dbPath string) er.R {
	// Don't do anything if not in regression test mode.
	if !cfg.RegressionTest {
		return nil
	}

	// Remove the old regression test database if it already exists.
	fi, err := os.Stat(dbPath)
	if err == nil {
		log.Infof("Removing regression test database from '%s'", dbPath)
		if fi.IsDir() {
			errr := os.RemoveAll(dbPath)
			if errr != nil {
				return er.E(errr)
			}
		} else {
			errr := os.Remove(dbPath)
			if errr != nil {
				return er.E(errr)
			}
		}
	}

	return nil
}

// dbPath returns the path to the block database given a database type.
func blockDbPath(dbType string) string {
	// The database name is based on the database type.
	dbName := blockDbNamePrefix + "_" + dbType
	if dbType == "sqlite" {
		dbName = dbName + ".db"
	}
	dbPath := filepath.Join(cfg.DataDir, dbName)
	return dbPath
}

// warnMultipleDBs shows a warning if multiple block database types are detected.
// This is not a situation most users want.  It is handy for development however
// to support multiple side-by-side databases.
func warnMultipleDBs() {
	// This is intentionally not using the known db types which depend
	// on the database types compiled into the binary since we want to
	// detect legacy db types as well.
	dbTypes := []string{"ffldb", "leveldb", "sqlite"}
	duplicateDbPaths := make([]string, 0, len(dbTypes)-1)
	for _, dbType := range dbTypes {
		if dbType == cfg.DbType {
			continue
		}

		// Store db path as a duplicate db if it exists.
		dbPath := blockDbPath(dbType)
		if fileExists(dbPath) {
			duplicateDbPaths = append(duplicateDbPaths, dbPath)
		}
	}

	// Warn if there are extra databases.
	if len(duplicateDbPaths) > 0 {
		selectedDbPath := blockDbPath(cfg.DbType)
		log.Warnf("WARNING: There are multiple block chain databases "+
			"using different database types.\nYou probably don't "+
			"want to waste disk space by having more than one.\n"+
			"Your current database is located at [%v].\nThe "+
			"additional database is located at %v", selectedDbPath,
			duplicateDbPaths)
	}
}

// loadBlockDB loads (or creates when needed) the block database taking into
// account the selected database backend and returns a handle to it.  It also
// contains additional logic such warning the user if there are multiple
// databases which consume space on the file system and ensuring the regression
// test database is clean when in regression test mode.
func loadBlockDB() (database.DB, er.R) {
	// The memdb backend does not have a file path associated with it, so
	// handle it uniquely.  We also don't want to worry about the multiple
	// database type warnings when running with the memory database.
	if cfg.DbType == "memdb" {
		log.Infof("Creating block database in memory.")
		db, err := database.Create(cfg.DbType)
		if err != nil {
			return nil, err
		}
		return db, nil
	}

	warnMultipleDBs()

	// The database name is based on the database type.
	dbPath := blockDbPath(cfg.DbType)

	// The regression test is special in that it needs a clean database for
	// each run, so remove it now if it already exists.
	removeRegressionDB(dbPath)

	log.Infof("Loading block database from '%s'", dbPath)
	db, err := database.Open(cfg.DbType, dbPath, activeNetParams.Net)
	if err != nil {
		// Return the error if it's not because the database doesn't
		// exist.
		if !database.ErrDbDoesNotExist.Is(err) {
			return nil, err
		}

		// Create the db if it does not exist.
		errr := os.MkdirAll(cfg.DataDir, 0700)
		if errr != nil {
			return nil, er.E(errr)
		}
		db, err = database.Create(cfg.DbType, dbPath, activeNetParams.Net)
		if err != nil {
			return nil, err
		}
	}

	log.Info("Block database loaded")
	return db, nil
}

func main() {
	version.SetUserAgentName("pktd")
	runtime.GOMAXPROCS(runtime.NumCPU() * 6)

	// Block and transaction processing can cause bursty allocations.  This
	// limits the garbage collector from excessively overallocating during
	// bursts.  This value was arrived at with the help of profiling live
	// usage.
	debug.SetGCPercent(10)

	// Up some limits.
	if err := limits.SetLimits(); err != nil {
		fmt.Fprintf(os.Stderr, "failed to set limits: %v\n", err)
		os.Exit(1)
	}

	// Call serviceMain on Windows to handle running as a service.  When
	// the return isService flag is true, exit now since we ran as a
	// service.  Otherwise, just fall through to normal operation.
	if runtime.GOOS == "windows" {
		isService, err := winServiceMain()
		if err != nil {
			fmt.Println(err)
			os.Exit(1)
		}
		if isService {
			os.Exit(0)
		}
	}

	// Work around defer not working after os.Exit()
	if err := pktdMain(nil); err != nil {
		os.Exit(1)
	}
}<|MERGE_RESOLUTION|>--- conflicted
+++ resolved
@@ -67,16 +67,10 @@
 	interrupt := interruptListener()
 	defer log.Info("Shutdown complete")
 
-<<<<<<< HEAD
 	// Show version at startup.
 	log.Infof("Version %s", version.Version())
 
 	log.WarnIfPrerelease()
-=======
-	
-	
-	
->>>>>>> 33b6125c
 
 	// Enable http profiling server if requested.
 	if cfg.Profile != "" {
