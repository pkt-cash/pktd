// Copyright (c) 2014-2016 The btcsuite developers
// Use of this source code is governed by an ISC
// license that can be found in the LICENSE file.

package hdkeychain

// References:
//   [BIP32]: BIP0032 - Hierarchical Deterministic Wallets
//   https://github.com/bitcoin/bips/blob/master/bip-0032.mediawiki

import (
	"bytes"
	"crypto/hmac"
	"crypto/rand"
	"crypto/sha256"
	"crypto/sha512"
	"encoding/binary"
	"fmt"
	"math/big"

	"github.com/pkt-cash/pktd/btcutil/er"

	"github.com/pkt-cash/pktd/btcec"
	"github.com/pkt-cash/pktd/btcutil"
	"github.com/pkt-cash/pktd/btcutil/base58"
	"github.com/pkt-cash/pktd/chaincfg"
	"github.com/pkt-cash/pktd/chaincfg/chainhash"
)

const (
	// RecommendedSeedLen is the recommended length in bytes for a seed
	// to a master node.
	RecommendedSeedLen = 32 // 256 bits

	// HardenedKeyStart is the index at which a hardended key starts.  Each
	// extended key has 2^31 normal child keys and 2^31 hardned child keys.
	// Thus the range for normal child keys is [0, 2^31 - 1] and the range
	// for hardened child keys is [2^31, 2^32 - 1].
	HardenedKeyStart = 0x80000000 // 2^31

	// MinSeedBytes is the minimum number of bytes allowed for a seed to
	// a master node.
	MinSeedBytes = 16 // 128 bits

	// MaxSeedBytes is the maximum number of bytes allowed for a seed to
	// a master node.
	MaxSeedBytes = 64 // 512 bits

	// serializedKeyLen is the length of a serialized public or private
	// extended key.  It consists of 4 bytes version, 1 byte depth, 4 bytes
	// fingerprint, 4 bytes child number, 32 bytes chain code, and 33 bytes
	// public/private key data.
	serializedKeyLen = 4 + 1 + 4 + 4 + 32 + 33 // 78 bytes

	// maxUint8 is the max positive integer which can be serialized in a uint8
	maxUint8 = 1<<8 - 1
)

// ExtendedKeyErr is a type for the hdkeychain errors
var ExtendedKeyErr er.ErrorType = er.NewErrorType("hdkeychain.ExtendedKeyErr")

var (
	// ErrDeriveHardFromPublic describes an error in which the caller
	// attempted to derive a hardened extended key from a public key.
	ErrDeriveHardFromPublic = ExtendedKeyErr.CodeWithDetail(
		"ErrDeriveHardFromPublic",
		"cannot derive a hardened key from a public key",
	)

	// ErrDeriveBeyondMaxDepth describes an error in which the caller
	// has attempted to derive more than 255 keys from a root key.
	ErrDeriveBeyondMaxDepth = ExtendedKeyErr.CodeWithDetail(
		"ErrDeriveBeyondMaxDepth",
		"cannot derive a key with more than 255 indices in its path",
	)

	// ErrNotPrivExtKey describes an error in which the caller attempted
	// to extract a private key from a public extended key.
	ErrNotPrivExtKey = ExtendedKeyErr.CodeWithDetail(
		"ErrNotPrivExtKey",
		"unable to create private keys from a public extended key",
	)

	// ErrInvalidChild describes an error in which the child at a specific
	// index is invalid due to the derived key falling outside of the valid
	// range for secp256k1 private keys.  This error indicates the caller
	// should simply ignore the invalid child extended key at this index and
	// increment to the next index.
	ErrInvalidChild = ExtendedKeyErr.CodeWithDetail(
		"ErrInvalidChild",
		"the extended key at this index is invalid",
	)

	// ErrUnusableSeed describes an error in which the provided seed is not
	// usable due to the derived key falling outside of the valid range for
	// secp256k1 private keys.  This error indicates the caller must choose
	// another seed.
	ErrUnusableSeed = ExtendedKeyErr.CodeWithDetail("ErrUnusableSeed",
		"unusable seed",
	)

	// ErrInvalidSeedLen describes an error in which the provided seed or
	// seed length is not in the allowed range.
	ErrInvalidSeedLen = ExtendedKeyErr.CodeWithDetail(
		"ErrInvalidSeedLen",
		fmt.Sprintf("seed length must be between %d and %d "+
			"bits", MinSeedBytes*8, MaxSeedBytes*8),
	)

	// ErrBadChecksum describes an error in which the checksum encoded with
	// a serialized extended key does not match the calculated value.
	ErrBadChecksum = ExtendedKeyErr.CodeWithDetail(
		"ErrBadChecksum",
		"bad extended key checksum",
	)

	// ErrInvalidKeyLen describes an error in which the provided serialized
	// key is not the expected length.
	ErrInvalidKeyLen = ExtendedKeyErr.CodeWithDetail(
		"ErrInvalidKeyLen",
		"the provided serialized extended key length is invalid",
	)
)

// masterKey is the master key used along with a random seed used to generate
// the master node in the hierarchical tree.
var masterKey = []byte("Bitcoin seed")

// ExtendedKey houses all the information needed to support a hierarchical
// deterministic extended key.  See the package overview documentation for
// more details on how to use extended keys.
type ExtendedKey struct {
	key       []byte // This will be the pubkey for extended pub keys
	pubKey    []byte // This will only be set for extended priv keys
	chainCode []byte
	depth     uint8
	parentFP  []byte
	childNum  uint32
	version   []byte
	isPrivate bool
}

// NewExtendedKey returns a new instance of an extended key with the given
// fields.  No error checking is performed here as it's only intended to be a
// convenience method used to create a populated struct. This function should
<<<<<<< HEAD
// only by used by applications that need to create custom ExtendedKeys. All
// other applications should just use NewMaster, Derive, or Neuter.
=======
// only be used by applications that need to create custom ExtendedKeys. All
// other applications should just use NewMaster, Child, or Neuter.
>>>>>>> d2bc1ba5
func NewExtendedKey(version, key, chainCode, parentFP []byte, depth uint8,
	childNum uint32, isPrivate bool) *ExtendedKey {

	// NOTE: The pubKey field is intentionally left nil so it is only
	// computed and memoized as required.
	return &ExtendedKey{
		key:       key,
		chainCode: chainCode,
		depth:     depth,
		parentFP:  parentFP,
		childNum:  childNum,
		version:   version,
		isPrivate: isPrivate,
	}
}

// pubKeyBytes returns bytes for the serialized compressed public key associated
// with this extended key in an efficient manner including memoization as
// necessary.
//
// When the extended key is already a public key, the key is simply returned as
// is since it's already in the correct form.  However, when the extended key is
// a private key, the public key will be calculated and memoized so future
// accesses can simply return the cached result.
func (k *ExtendedKey) pubKeyBytes() []byte {
	// Just return the key if it's already an extended public key.
	if !k.isPrivate {
		return k.key
	}

	// This is a private extended key, so calculate and memoize the public
	// key if needed.
	if len(k.pubKey) == 0 {
		pkx, pky := btcec.S256().ScalarBaseMult(k.key)
		pubKey := btcec.PublicKey{Curve: btcec.S256(), X: pkx, Y: pky}
		k.pubKey = pubKey.SerializeCompressed()
	}

	return k.pubKey
}

// IsPrivate returns whether or not the extended key is a private extended key.
//
// A private extended key can be used to derive both hardened and non-hardened
// child private and public extended keys.  A public extended key can only be
// used to derive non-hardened child public extended keys.
func (k *ExtendedKey) IsPrivate() bool {
	return k.isPrivate
}

// Depth returns the current derivation level with respect to the root.
//
// The root key has depth zero, and the field has a maximum of 255 due to
// how depth is serialized.
func (k *ExtendedKey) Depth() uint8 {
	return k.depth
}

// ParentFingerprint returns a fingerprint of the parent extended key from which
// this one was derived.
func (k *ExtendedKey) ParentFingerprint() uint32 {
	return binary.BigEndian.Uint32(k.parentFP)
}

// Derive returns a derived child extended key at the given index.
//
// IMPORTANT: if you were previously using the Child method, this method is incompatible.
// The Child method had a BIP-32 standard compatibility issue.  You have to check whether
// any hardened derivations in your derivation path are affected by this issue, via the
// IsAffectedByIssue172 method and migrate the wallet if so.  This method does conform
// to the standard.  If you need the old behavior, use DeriveNonStandard.
//
// When this extended key is a private extended key (as determined by the IsPrivate
// function), a private extended key will be derived.  Otherwise, the derived
// extended key will be also be a public extended key.
//
// When the index is greater to or equal than the HardenedKeyStart constant, the
// derived extended key will be a hardened extended key.  It is only possible to
// derive a hardended extended key from a private extended key.  Consequently,
// this function will return ErrDeriveHardFromPublic if a hardened child
// extended key is requested from a public extended key.
//
// A hardened extended key is useful since, as previously mentioned, it requires
// a parent private extended key to derive.  In other words, normal child
// extended public keys can be derived from a parent public extended key (no
// knowledge of the parent private key) whereas hardened extended keys may not
// be.
//
// NOTE: There is an extremely small chance (< 1 in 2^127) the specific child
// index does not derive to a usable child.  The ErrInvalidChild error will be
// returned if this should occur, and the caller is expected to ignore the
// invalid child and simply increment to the next index.
func (k *ExtendedKey) Derive(i uint32) (*ExtendedKey, er.R) {
	// Prevent derivation of children beyond the max allowed depth.
	if k.depth == maxUint8 {
		return nil, ErrDeriveBeyondMaxDepth.Default()
	}

	// There are four scenarios that could happen here:
	// 1) Private extended key -> Hardened child private extended key
	// 2) Private extended key -> Non-hardened child private extended key
	// 3) Public extended key -> Non-hardened child public extended key
	// 4) Public extended key -> Hardened child public extended key (INVALID!)

	// Case #4 is invalid, so error out early.
	// A hardened child extended key may not be created from a public
	// extended key.
	isChildHardened := i >= HardenedKeyStart
	if !k.isPrivate && isChildHardened {
		return nil, ErrDeriveHardFromPublic.Default()
	}

	// The data used to derive the child key depends on whether or not the
	// child is hardened per [BIP32].
	//
	// For hardened children:
	//   0x00 || ser256(parentKey) || ser32(i)
	//
	// For normal children:
	//   serP(parentPubKey) || ser32(i)
	keyLen := 33
	data := make([]byte, keyLen+4)
	if isChildHardened {
		// Case #1.
		// When the child is a hardened child, the key is known to be a
		// private key due to the above early return.  Pad it with a
		// leading zero as required by [BIP32] for deriving the child.
		// Additionally, right align it if it's shorter than 32 bytes.
		offset := 33 - len(k.key)
		copy(data[offset:], k.key)
	} else {
		// Case #2 or #3.
		// This is either a public or private extended key, but in
		// either case, the data which is used to derive the child key
		// starts with the secp256k1 compressed public key bytes.
		copy(data, k.pubKeyBytes())
	}
	binary.BigEndian.PutUint32(data[keyLen:], i)

	// Take the HMAC-SHA512 of the current key's chain code and the derived
	// data:
	//   I = HMAC-SHA512(Key = chainCode, Data = data)
	hmac512 := hmac.New(sha512.New, k.chainCode)
	hmac512.Write(data)
	ilr := hmac512.Sum(nil)

	// Split "I" into two 32-byte sequences Il and Ir where:
	//   Il = intermediate key used to derive the child
	//   Ir = child chain code
	il := ilr[:len(ilr)/2]
	childChainCode := ilr[len(ilr)/2:]

	// Both derived public or private keys rely on treating the left 32-byte
	// sequence calculated above (Il) as a 256-bit integer that must be
	// within the valid range for a secp256k1 private key.  There is a small
	// chance (< 1 in 2^127) this condition will not hold, and in that case,
	// a child extended key can't be created for this index and the caller
	// should simply increment to the next index.
	ilNum := new(big.Int).SetBytes(il)
	if ilNum.Cmp(btcec.S256().N) >= 0 || ilNum.Sign() == 0 {
		return nil, ErrInvalidChild.Default()
	}

	// The algorithm used to derive the child key depends on whether or not
	// a private or public child is being derived.
	//
	// For private children:
	//   childKey = parse256(Il) + parentKey
	//
	// For public children:
	//   childKey = serP(point(parse256(Il)) + parentKey)
	var isPrivate bool
	var childKey []byte
	if k.isPrivate {
		// Case #1 or #2.
		// Add the parent private key to the intermediate private key to
		// derive the final child key.
		//
		// childKey = parse256(Il) + parenKey
		keyNum := new(big.Int).SetBytes(k.key)
		ilNum.Add(ilNum, keyNum)
		ilNum.Mod(ilNum, btcec.S256().N)
		childKey = ilNum.Bytes()
		isPrivate = true
	} else {
		// Case #3.
		// Calculate the corresponding intermediate public key for
		// intermediate private key.
		ilx, ily := btcec.S256().ScalarBaseMult(il)
		if ilx.Sign() == 0 || ily.Sign() == 0 {
			return nil, ErrInvalidChild.Default()
		}

		// Convert the serialized compressed parent public key into X
		// and Y coordinates so it can be added to the intermediate
		// public key.
		pubKey, err := btcec.ParsePubKey(k.key, btcec.S256())
		if err != nil {
			return nil, err
		}

		// Add the intermediate public key to the parent public key to
		// derive the final child key.
		//
		// childKey = serP(point(parse256(Il)) + parentKey)
		childX, childY := btcec.S256().Add(ilx, ily, pubKey.X, pubKey.Y)
		pk := btcec.PublicKey{Curve: btcec.S256(), X: childX, Y: childY}
		childKey = pk.SerializeCompressed()
	}

	// The fingerprint of the parent for the derived child is the first 4
	// bytes of the RIPEMD160(SHA256(parentPubKey)).
	parentFP := btcutil.Hash160(k.pubKeyBytes())[:4]
	return NewExtendedKey(k.version, childKey, childChainCode, parentFP,
		k.depth+1, i, isPrivate), nil
}

// Returns true if this key was affected by the BIP-32 issue in the Child
// method (since renamed to DeriveNonStandard).
func (k *ExtendedKey) IsAffectedByIssue172() bool {
	return len(k.key) < 32
}

// Deprecated: This is a non-standard derivation that is affected by issue #172.
// 1-of-256 hardened derivations will be wrong.  See note in the Derive method
// and IsAffectedByIssue172.
func (k *ExtendedKey) DeriveNonStandard(i uint32) (*ExtendedKey, er.R) {
		// Prevent derivation of children beyond the max allowed depth.
	if k.depth == maxUint8 {
		return nil, ErrDeriveBeyondMaxDepth.Default()
	}

	// There are four scenarios that could happen here:
	// 1) Private extended key -> Hardened child private extended key
	// 2) Private extended key -> Non-hardened child private extended key
	// 3) Public extended key -> Non-hardened child public extended key
	// 4) Public extended key -> Hardened child public extended key (INVALID!)

	// Case #4 is invalid, so error out early.
	// A hardened child extended key may not be created from a public
	// extended key.
	isChildHardened := i >= HardenedKeyStart
	if !k.isPrivate && isChildHardened {
		return nil, ErrDeriveHardFromPublic.Default()
	}

	// The data used to derive the child key depends on whether or not the
	// child is hardened per [BIP32].
	//
	// For hardened children:
	//   0x00 || ser256(parentKey) || ser32(i)
	//
	// For normal children:
	//   serP(parentPubKey) || ser32(i)
	keyLen := 33
	data := make([]byte, keyLen+4)
	if isChildHardened {
		// Case #1.
		// When the child is a hardened child, the key is known to be a
		// private key due to the above early return.  Pad it with a
		// leading zero as required by [BIP32] for deriving the child.
		copy(data[1:], k.key)
	} else {
		// Case #2 or #3.
		// This is either a public or private extended key, but in
		// either case, the data which is used to derive the child key
		// starts with the secp256k1 compressed public key bytes.
		copy(data, k.pubKeyBytes())
	}
	binary.BigEndian.PutUint32(data[keyLen:], i)

	// Take the HMAC-SHA512 of the current key's chain code and the derived
	// data:
	//   I = HMAC-SHA512(Key = chainCode, Data = data)
	hmac512 := hmac.New(sha512.New, k.chainCode)
	hmac512.Write(data)
	ilr := hmac512.Sum(nil)

	// Split "I" into two 32-byte sequences Il and Ir where:
	//   Il = intermediate key used to derive the child
	//   Ir = child chain code
	il := ilr[:len(ilr)/2]
	childChainCode := ilr[len(ilr)/2:]

	// Both derived public or private keys rely on treating the left 32-byte
	// sequence calculated above (Il) as a 256-bit integer that must be
	// within the valid range for a secp256k1 private key.  There is a small
	// chance (< 1 in 2^127) this condition will not hold, and in that case,
	// a child extended key can't be created for this index and the caller
	// should simply increment to the next index.
	ilNum := new(big.Int).SetBytes(il)
	if ilNum.Cmp(btcec.S256().N) >= 0 || ilNum.Sign() == 0 {
		return nil, ErrInvalidChild.Default()
	}

	// The algorithm used to derive the child key depends on whether or not
	// a private or public child is being derived.
	//
	// For private children:
	//   childKey = parse256(Il) + parentKey
	//
	// For public children:
	//   childKey = serP(point(parse256(Il)) + parentKey)
	var isPrivate bool
	var childKey []byte
	if k.isPrivate {
		// Case #1 or #2.
		// Add the parent private key to the intermediate private key to
		// derive the final child key.
		//
		// childKey = parse256(Il) + parenKey
		keyNum := new(big.Int).SetBytes(k.key)
		ilNum.Add(ilNum, keyNum)
		ilNum.Mod(ilNum, btcec.S256().N)
		childKey = ilNum.Bytes()
		isPrivate = true
	} else {
		// Case #3.
		// Calculate the corresponding intermediate public key for
		// intermediate private key.
		ilx, ily := btcec.S256().ScalarBaseMult(il)
		if ilx.Sign() == 0 || ily.Sign() == 0 {
			return nil, ErrInvalidChild.Default()
		}

		// Convert the serialized compressed parent public key into X
		// and Y coordinates so it can be added to the intermediate
		// public key.
		pubKey, err := btcec.ParsePubKey(k.key, btcec.S256())
		if err != nil {
			return nil, err
		}

		// Add the intermediate public key to the parent public key to
		// derive the final child key.
		//
		// childKey = serP(point(parse256(Il)) + parentKey)
		childX, childY := btcec.S256().Add(ilx, ily, pubKey.X, pubKey.Y)
		pk := btcec.PublicKey{Curve: btcec.S256(), X: childX, Y: childY}
		childKey = pk.SerializeCompressed()
	}

	// The fingerprint of the parent for the derived child is the first 4
	// bytes of the RIPEMD160(SHA256(parentPubKey)).
	parentFP := btcutil.Hash160(k.pubKeyBytes())[:4]
	return NewExtendedKey(k.version, childKey, childChainCode, parentFP,
		k.depth+1, i, isPrivate), nil
}

// Neuter returns a new extended public key from this extended private key.  The
// same extended key will be returned unaltered if it is already an extended
// public key.
//
// As the name implies, an extended public key does not have access to the
// private key, so it is not capable of signing transactions or deriving
// child extended private keys.  However, it is capable of deriving further
// child extended public keys.
func (k *ExtendedKey) Neuter() (*ExtendedKey, er.R) {
	// Already an extended public key.
	if !k.isPrivate {
		return k, nil
	}

	// Get the associated public extended key version bytes.
	version, err := chaincfg.HDPrivateKeyToPublicKeyID(k.version)
	if err != nil {
		return nil, err
	}

	// Convert it to an extended public key.  The key for the new extended
	// key will simply be the pubkey of the current extended private key.
	//
	// This is the function N((k,c)) -> (K, c) from [BIP32].
	return NewExtendedKey(version, k.pubKeyBytes(), k.chainCode, k.parentFP,
		k.depth, k.childNum, false), nil
}

// ECPubKey converts the extended key to a btcec public key and returns it.
func (k *ExtendedKey) ECPubKey() (*btcec.PublicKey, er.R) {
	return btcec.ParsePubKey(k.pubKeyBytes(), btcec.S256())
}

// ECPrivKey converts the extended key to a btcec private key and returns it.
// As you might imagine this is only possible if the extended key is a private
// extended key (as determined by the IsPrivate function).  The ErrNotPrivExtKey
// error will be returned if this function is called on a public extended key.
func (k *ExtendedKey) ECPrivKey() (*btcec.PrivateKey, er.R) {
	if !k.isPrivate {
		return nil, ErrNotPrivExtKey.Default()
	}

	privKey, _ := btcec.PrivKeyFromBytes(btcec.S256(), k.key)
	return privKey, nil
}

func (k *ExtendedKey) GetSecret(name []byte) ([]byte, er.R) {
	if !k.isPrivate {
		return nil, ErrNotPrivExtKey.Default()
	}
	if len(k.key) == 0 {
		return nil, ErrNotPrivExtKey.New("Private key has been zeroed", nil)
	}

	sha := sha256.New()
	sha.Write([]byte("GET_SECRET_1"))
	var l [8]byte
	binary.LittleEndian.PutUint64(l[:], uint64(len(name)))
	sha.Write(l[:])
	sha.Write(name)
	sha.Write(k.key)
	return sha.Sum(nil), nil
}

// Address converts the extended key to a standard bitcoin pay-to-pubkey-hash
// address for the passed network.
func (k *ExtendedKey) Address(net *chaincfg.Params) (*btcutil.AddressPubKeyHash, er.R) {
	pkHash := btcutil.Hash160(k.pubKeyBytes())
	return btcutil.NewAddressPubKeyHash(pkHash, net)
}

// paddedAppend appends the src byte slice to dst, returning the new slice.
// If the length of the source is smaller than the passed size, leading zero
// bytes are appended to the dst slice before appending src.
func paddedAppend(size uint, dst, src []byte) []byte {
	for i := 0; i < int(size)-len(src); i++ {
		dst = append(dst, 0)
	}
	return append(dst, src...)
}

// String returns the extended key as a human-readable base58-encoded string.
func (k *ExtendedKey) String() string {
	if len(k.key) == 0 {
		return "zeroed extended key"
	}

	var childNumBytes [4]byte
	binary.BigEndian.PutUint32(childNumBytes[:], k.childNum)

	// The serialized format is:
	//   version (4) || depth (1) || parent fingerprint (4)) ||
	//   child num (4) || chain code (32) || key data (33) || checksum (4)
	serializedBytes := make([]byte, 0, serializedKeyLen+4)
	serializedBytes = append(serializedBytes, k.version...)
	serializedBytes = append(serializedBytes, k.depth)
	serializedBytes = append(serializedBytes, k.parentFP...)
	serializedBytes = append(serializedBytes, childNumBytes[:]...)
	serializedBytes = append(serializedBytes, k.chainCode...)
	if k.isPrivate {
		serializedBytes = append(serializedBytes, 0x00)
		serializedBytes = paddedAppend(32, serializedBytes, k.key)
	} else {
		serializedBytes = append(serializedBytes, k.pubKeyBytes()...)
	}

	checkSum := chainhash.DoubleHashB(serializedBytes)[:4]
	serializedBytes = append(serializedBytes, checkSum...)
	return base58.Encode(serializedBytes)
}

// IsForNet returns whether or not the extended key is associated with the
// passed bitcoin network.
func (k *ExtendedKey) IsForNet(net *chaincfg.Params) bool {
	return bytes.Equal(k.version, net.HDPrivateKeyID[:]) ||
		bytes.Equal(k.version, net.HDPublicKeyID[:])
}

// SetNet associates the extended key, and any child keys yet to be derived from
// it, with the passed network.
func (k *ExtendedKey) SetNet(net *chaincfg.Params) {
	if k.isPrivate {
		k.version = net.HDPrivateKeyID[:]
	} else {
		k.version = net.HDPublicKeyID[:]
	}
}

// zero sets all bytes in the passed slice to zero.  This is used to
// explicitly clear private key material from memory.
func zero(b []byte) {
	lenb := len(b)
	for i := 0; i < lenb; i++ {
		b[i] = 0
	}
}

// Zero manually clears all fields and bytes in the extended key.  This can be
// used to explicitly clear key material from memory for enhanced security
// against memory scraping.  This function only clears this particular key and
// not any children that have already been derived.
func (k *ExtendedKey) Zero() {
	zero(k.key)
	zero(k.pubKey)
	zero(k.chainCode)
	zero(k.parentFP)
	k.version = nil
	k.key = nil
	k.depth = 0
	k.childNum = 0
	k.isPrivate = false
}

// NewMaster creates a new master node for use in creating a hierarchical
// deterministic key chain.  The seed must be between 128 and 512 bits and
// should be generated by a cryptographically secure random generation source.
//
// NOTE: There is an extremely small chance (< 1 in 2^127) the provided seed
// will derive to an unusable secret key.  The ErrUnusable error will be
// returned if this should occur, so the caller must check for it and generate a
// new seed accordingly.
func NewMaster(seed []byte, net *chaincfg.Params) (*ExtendedKey, er.R) {
	// Per [BIP32], the seed must be in range [MinSeedBytes, MaxSeedBytes].
	if len(seed) < MinSeedBytes || len(seed) > MaxSeedBytes {
		return nil, ErrInvalidSeedLen.Default()
	}

	// First take the HMAC-SHA512 of the master key and the seed data:
	//   I = HMAC-SHA512(Key = "Bitcoin seed", Data = S)
	hmac512 := hmac.New(sha512.New, masterKey)
	hmac512.Write(seed)
	lr := hmac512.Sum(nil)

	// Split "I" into two 32-byte sequences Il and Ir where:
	//   Il = master secret key
	//   Ir = master chain code
	secretKey := lr[:len(lr)/2]
	chainCode := lr[len(lr)/2:]

	// Ensure the key in usable.
	secretKeyNum := new(big.Int).SetBytes(secretKey)
	if secretKeyNum.Cmp(btcec.S256().N) >= 0 || secretKeyNum.Sign() == 0 {
		return nil, ErrUnusableSeed.Default()
	}

	parentFP := []byte{0x00, 0x00, 0x00, 0x00}
	return NewExtendedKey(net.HDPrivateKeyID[:], secretKey, chainCode,
		parentFP, 0, 0, true), nil
}

// NewKeyFromString returns a new extended key instance from a base58-encoded
// extended key.
func NewKeyFromString(key string) (*ExtendedKey, er.R) {
	// The base58-decoded extended key must consist of a serialized payload
	// plus an additional 4 bytes for the checksum.
	decoded := base58.Decode(key)
	if len(decoded) != serializedKeyLen+4 {
		return nil, ErrInvalidKeyLen.Default()
	}

	// The serialized format is:
	//   version (4) || depth (1) || parent fingerprint (4)) ||
	//   child num (4) || chain code (32) || key data (33) || checksum (4)

	// Split the payload and checksum up and ensure the checksum matches.
	payload := decoded[:len(decoded)-4]
	checkSum := decoded[len(decoded)-4:]
	expectedCheckSum := chainhash.DoubleHashB(payload)[:4]
	if !bytes.Equal(checkSum, expectedCheckSum) {
		return nil, ErrBadChecksum.Default()
	}

	// Deserialize each of the payload fields.
	version := payload[:4]
	depth := payload[4:5][0]
	parentFP := payload[5:9]
	childNum := binary.BigEndian.Uint32(payload[9:13])
	chainCode := payload[13:45]
	keyData := payload[45:78]

	// The key data is a private key if it starts with 0x00.  Serialized
	// compressed pubkeys either start with 0x02 or 0x03.
	isPrivate := keyData[0] == 0x00
	if isPrivate {
		// Ensure the private key is valid.  It must be within the range
		// of the order of the secp256k1 curve and not be 0.
		keyData = keyData[1:]
		keyNum := new(big.Int).SetBytes(keyData)
		if keyNum.Cmp(btcec.S256().N) >= 0 || keyNum.Sign() == 0 {
			return nil, ErrUnusableSeed.Default()
		}
	} else {
		// Ensure the public key parses correctly and is actually on the
		// secp256k1 curve.
		_, err := btcec.ParsePubKey(keyData, btcec.S256())
		if err != nil {
			return nil, err
		}
	}

	return NewExtendedKey(version, keyData, chainCode, parentFP, depth,
		childNum, isPrivate), nil
}

// GenerateSeed returns a cryptographically secure random seed that can be used
// as the input for the NewMaster function to generate a new master node.
//
// The length is in bytes and it must be between 16 and 64 (128 to 512 bits).
// The recommended length is 32 (256 bits) as defined by the RecommendedSeedLen
// constant.
func GenerateSeed(length uint8) ([]byte, er.R) {
	// Per [BIP32], the seed must be in range [MinSeedBytes, MaxSeedBytes].
	if length < MinSeedBytes || length > MaxSeedBytes {
		return nil, ErrInvalidSeedLen.Default()
	}

	buf := make([]byte, length)
	_, err := rand.Read(buf)
	if err != nil {
		return nil, er.E(err)
	}

	return buf, nil
}<|MERGE_RESOLUTION|>--- conflicted
+++ resolved
@@ -143,13 +143,8 @@
 // NewExtendedKey returns a new instance of an extended key with the given
 // fields.  No error checking is performed here as it's only intended to be a
 // convenience method used to create a populated struct. This function should
-<<<<<<< HEAD
-// only by used by applications that need to create custom ExtendedKeys. All
-// other applications should just use NewMaster, Derive, or Neuter.
-=======
 // only be used by applications that need to create custom ExtendedKeys. All
 // other applications should just use NewMaster, Child, or Neuter.
->>>>>>> d2bc1ba5
 func NewExtendedKey(version, key, chainCode, parentFP []byte, depth uint8,
 	childNum uint32, isPrivate bool) *ExtendedKey {
 
