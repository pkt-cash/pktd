--- conflicted
+++ resolved
@@ -255,11 +255,7 @@
 		UserAgentComments: []string{"comment"},
 		ChainParams:       &chaincfg.MainNetParams,
 		Services:          protocol.SFNodeNetwork | protocol.SFNodeWitness,
-<<<<<<< HEAD
-		TrickleInterval:   time.Second * 2,
-=======
 		TrickleInterval:   time.Second * 1,
->>>>>>> 70eabf2d
 	}
 
 	wantStats1 := peerStats{
