--- conflicted
+++ resolved
@@ -650,21 +650,8 @@
 		return false
 	}
 
-<<<<<<< HEAD
 	// No matter what chain thinks, if we are below the block
 	// we are trying to sync to we are obviously not current.
-=======
-	// if blockChain thinks we are current and we have no syncPeer it
-	// is probably right.
-	sm.syncPeerMutex.Lock()
-	defer sm.syncPeerMutex.Unlock()
-	if sm.syncPeer == nil {
-		return true
-	}
-
-	// No matter what chain thinks, if we are below the block we are syncing
-	// to we are not current.
->>>>>>> 70eabf2d
 	if sm.chain.BestSnapshot().Height < sm.syncPeer.LastBlock() {
 		return false
 	}
