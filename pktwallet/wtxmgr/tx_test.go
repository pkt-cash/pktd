// Copyright (c) 2013-2017 The btcsuite developers
// Use of this source code is governed by an ISC
// license that can be found in the LICENSE file.

package wtxmgr

import (
	"bytes"
	"encoding/hex"
	"io/ioutil"
	"os"
	"path/filepath"
	"testing"
	"time"

	"github.com/pkt-cash/pktd/btcutil"
	"github.com/pkt-cash/pktd/btcutil/er"
	"github.com/pkt-cash/pktd/chaincfg"
	"github.com/pkt-cash/pktd/chaincfg/chainhash"
	"github.com/pkt-cash/pktd/pktwallet/walletdb"
	_ "github.com/pkt-cash/pktd/pktwallet/walletdb/bdb"
	"github.com/pkt-cash/pktd/wire"
	"github.com/pkt-cash/pktd/wire/constants"
	"go.etcd.io/bbolt"
)

// Received transaction output for mainnet outpoint
// 61d3696de4c888730cbe06b0ad8ecb6d72d6108e893895aa9bc067bd7eba3fad:0
var (
	TstRecvSerializedTx, _          = hex.DecodeString("010000000114d9ff358894c486b4ae11c2a8cf7851b1df64c53d2e511278eff17c22fb7373000000008c493046022100995447baec31ee9f6d4ec0e05cb2a44f6b817a99d5f6de167d1c75354a946410022100c9ffc23b64d770b0e01e7ff4d25fbc2f1ca8091053078a247905c39fce3760b601410458b8e267add3c1e374cf40f1de02b59213a82e1d84c2b94096e22e2f09387009c96debe1d0bcb2356ffdcf65d2a83d4b34e72c62eccd8490dbf2110167783b2bffffffff0280969800000000001976a914479ed307831d0ac19ebc5f63de7d5f1a430ddb9d88ac38bfaa00000000001976a914dadf9e3484f28b385ddeaa6c575c0c0d18e9788a88ac00000000")
	TstRecvTx, _                    = btcutil.NewTxFromBytes(TstRecvSerializedTx)
	TstRecvTxSpendingTxBlockHash, _ = chainhash.NewHashFromStr("00000000000000017188b968a371bab95aa43522665353b646e41865abae02a4")
	TstRecvTxBlockDetails           = &BlockMeta{
		Block: Block{Hash: *TstRecvTxSpendingTxBlockHash, Height: 276425},
		Time:  time.Unix(1387737310, 0),
	}

	TstRecvCurrentHeight = int32(284498) // mainnet blockchain height at time of writing

	TstSpendingSerializedTx, _ = hex.DecodeString("0100000003ad3fba7ebd67c09baa9538898e10d6726dcb8eadb006be0c7388c8e46d69d361000000006b4830450220702c4fbde5532575fed44f8d6e8c3432a2a9bd8cff2f966c3a79b2245a7c88db02210095d6505a57e350720cb52b89a9b56243c15ddfcea0596aedc1ba55d9fb7d5aa0012103cccb5c48a699d3efcca6dae277fee6b82e0229ed754b742659c3acdfed2651f9ffffffffdbd36173f5610e34de5c00ed092174603761595d90190f790e79cda3e5b45bc2010000006b483045022000fa20735e5875e64d05bed43d81b867f3bd8745008d3ff4331ef1617eac7c44022100ad82261fc57faac67fc482a37b6bf18158da0971e300abf5fe2f9fd39e107f58012102d4e1caf3e022757512c204bf09ff56a9981df483aba3c74bb60d3612077c9206ffffffff65536c9d964b6f89b8ef17e83c6666641bc495cb27bab60052f76cd4556ccd0d040000006a473044022068e3886e0299ffa69a1c3ee40f8b6700f5f6d463a9cf9dbf22c055a131fc4abc02202b58957fe19ff1be7a84c458d08016c53fbddec7184ac5e633f2b282ae3420ae012103b4e411b81d32a69fb81178a8ea1abaa12f613336923ee920ffbb1b313af1f4d2ffffffff02ab233200000000001976a91418808b2fbd8d2c6d022aed5cd61f0ce6c0a4cbb688ac4741f011000000001976a914f081088a300c80ce36b717a9914ab5ec8a7d283988ac00000000")
	TstSpendingTx, _           = btcutil.NewTxFromBytes(TstSpendingSerializedTx)
	TstSpendingTxBlockHeight   = int32(279143)
	TstSignedTxBlockHash, _    = chainhash.NewHashFromStr("00000000000000017188b968a371bab95aa43522665353b646e41865abae02a4")
	TstSignedTxBlockDetails    = &BlockMeta{
		Block: Block{Hash: *TstSignedTxBlockHash, Height: TstSpendingTxBlockHeight},
		Time:  time.Unix(1389114091, 0),
	}
)

<<<<<<< HEAD
func testDB() (walletdb.DB, func(), er.R) {
	tmpDir, errr := ioutil.TempDir("", "wtxmgr_test")
	if errr != nil {
		return nil, func() {}, er.E(errr)
	}
	opts := &bbolt.Options{
		NoFreelistSync: true,
	}
	db, err := walletdb.Create("bdb", filepath.Join(tmpDir, "db"), opts)
	return db, func() { os.RemoveAll(tmpDir) }, err
}

=======
>>>>>>> 8e678c10
var namespaceKey = []byte("txstore")

func testStore() (*Store, walletdb.DB, func(), er.R) {
	tmpDir, errr := ioutil.TempDir("", "wtxmgr_test")
	if errr != nil {
		return nil, nil, func() {}, er.E(errr)
	}
	opts := &bbolt.Options{
		NoFreelistSync: true,
	}
	db, err := walletdb.Create("bdb", filepath.Join(tmpDir, "db"), opts)
	if err != nil {
		os.RemoveAll(tmpDir)
		return nil, nil, nil, err
	}

	teardown := func() {
		os.RemoveAll(tmpDir)
	}

	var s *Store
	err = walletdb.Update(db, func(tx walletdb.ReadWriteTx) er.R {
		ns, err := tx.CreateTopLevelBucket(namespaceKey)
		if err != nil {
			return err
		}
		err = Create(ns)
		if err != nil {
			return err
		}
		s, err = Open(ns, &chaincfg.TestNet3Params)
		return err
	})

	return s, db, teardown, err
}

func serializeTx(tx *btcutil.Tx) []byte {
	var buf bytes.Buffer
	err := tx.MsgTx().Serialize(&buf)
	if err != nil {
		panic(err)
	}
	return buf.Bytes()
}

func TestInsertsCreditsDebitsRollbacks(t *testing.T) {
	t.Parallel()

	// Create a double spend of the received blockchain transaction.
	dupRecvTx, _ := btcutil.NewTxFromBytes(TstRecvSerializedTx)
	// Switch txout amount to 1 BTC.  Transaction store doesn't
	// validate txs, so this is fine for testing a double spend
	// removal.
	TstDupRecvAmount := int64(1e8)
	newDupMsgTx := dupRecvTx.MsgTx()
	newDupMsgTx.TxOut[0].Value = TstDupRecvAmount
	TstDoubleSpendTx := btcutil.NewTx(newDupMsgTx)
	TstDoubleSpendSerializedTx := serializeTx(TstDoubleSpendTx)

	// Create a "signed" (with invalid sigs) tx that spends output 0 of
	// the double spend.
	spendingTx := wire.NewMsgTx(constants.TxVersion)
	spendingTxIn := wire.NewTxIn(wire.NewOutPoint(TstDoubleSpendTx.Hash(), 0), []byte{0, 1, 2, 3, 4}, nil)
	spendingTx.AddTxIn(spendingTxIn)
	spendingTxOut1 := wire.NewTxOut(1e7, []byte{5, 6, 7, 8, 9})
	spendingTxOut2 := wire.NewTxOut(9e7, []byte{10, 11, 12, 13, 14})
	spendingTx.AddTxOut(spendingTxOut1)
	spendingTx.AddTxOut(spendingTxOut2)
	TstSpendingTx := btcutil.NewTx(spendingTx)
	TstSpendingSerializedTx := serializeTx(TstSpendingTx)
	var _ = TstSpendingTx

	tests := []struct {
		name     string
		f        func(*Store, walletdb.ReadWriteBucket) (*Store, er.R)
		bal, unc btcutil.Amount
		unspents map[wire.OutPoint]struct{}
		unmined  map[chainhash.Hash]struct{}
	}{
		{
			name: "new store",
			f: func(s *Store, ns walletdb.ReadWriteBucket) (*Store, er.R) {
				return s, nil
			},
			bal:      0,
			unc:      0,
			unspents: map[wire.OutPoint]struct{}{},
			unmined:  map[chainhash.Hash]struct{}{},
		},
		{
			name: "txout insert",
			f: func(s *Store, ns walletdb.ReadWriteBucket) (*Store, er.R) {
				rec, err := NewTxRecord(TstRecvSerializedTx, time.Now())
				if err != nil {
					return nil, err
				}
				err = s.InsertTx(ns, rec, nil)
				if err != nil {
					return nil, err
				}

				err = s.AddCredit(ns, rec, nil, 0, false)
				return s, err
			},
			bal: 0,
			unc: btcutil.Amount(TstRecvTx.MsgTx().TxOut[0].Value),
			unspents: map[wire.OutPoint]struct{}{
				{
					Hash:  *TstRecvTx.Hash(),
					Index: 0,
				}: {},
			},
			unmined: map[chainhash.Hash]struct{}{
				*TstRecvTx.Hash(): {},
			},
		},
		{
			name: "insert duplicate unconfirmed",
			f: func(s *Store, ns walletdb.ReadWriteBucket) (*Store, er.R) {
				rec, err := NewTxRecord(TstRecvSerializedTx, time.Now())
				if err != nil {
					return nil, err
				}
				err = s.InsertTx(ns, rec, nil)
				if err != nil {
					return nil, err
				}

				err = s.AddCredit(ns, rec, nil, 0, false)
				return s, err
			},
			bal: 0,
			unc: btcutil.Amount(TstRecvTx.MsgTx().TxOut[0].Value),
			unspents: map[wire.OutPoint]struct{}{
				{
					Hash:  *TstRecvTx.Hash(),
					Index: 0,
				}: {},
			},
			unmined: map[chainhash.Hash]struct{}{
				*TstRecvTx.Hash(): {},
			},
		},
		{
			name: "confirmed txout insert",
			f: func(s *Store, ns walletdb.ReadWriteBucket) (*Store, er.R) {
				rec, err := NewTxRecord(TstRecvSerializedTx, time.Now())
				if err != nil {
					return nil, err
				}
				err = s.InsertTx(ns, rec, TstRecvTxBlockDetails)
				if err != nil {
					return nil, err
				}

				err = s.AddCredit(ns, rec, TstRecvTxBlockDetails, 0, false)
				return s, err
			},
			bal: btcutil.Amount(TstRecvTx.MsgTx().TxOut[0].Value),
			unc: 0,
			unspents: map[wire.OutPoint]struct{}{
				{
					Hash:  *TstRecvTx.Hash(),
					Index: 0,
				}: {},
			},
			unmined: map[chainhash.Hash]struct{}{},
		},
		{
			name: "insert duplicate confirmed",
			f: func(s *Store, ns walletdb.ReadWriteBucket) (*Store, er.R) {
				rec, err := NewTxRecord(TstRecvSerializedTx, time.Now())
				if err != nil {
					return nil, err
				}
				err = s.InsertTx(ns, rec, TstRecvTxBlockDetails)
				if err != nil {
					return nil, err
				}

				err = s.AddCredit(ns, rec, TstRecvTxBlockDetails, 0, false)
				return s, err
			},
			bal: btcutil.Amount(TstRecvTx.MsgTx().TxOut[0].Value),
			unc: 0,
			unspents: map[wire.OutPoint]struct{}{
				{
					Hash:  *TstRecvTx.Hash(),
					Index: 0,
				}: {},
			},
			unmined: map[chainhash.Hash]struct{}{},
		},
		{
			name: "rollback confirmed credit",
			f: func(s *Store, ns walletdb.ReadWriteBucket) (*Store, er.R) {
				err := s.RollbackOne(ns, TstRecvTxBlockDetails.Height)
				return s, err
			},
			bal: 0,
			unc: btcutil.Amount(TstRecvTx.MsgTx().TxOut[0].Value),
			unspents: map[wire.OutPoint]struct{}{
				{
					Hash:  *TstRecvTx.Hash(),
					Index: 0,
				}: {},
			},
			unmined: map[chainhash.Hash]struct{}{
				*TstRecvTx.Hash(): {},
			},
		},
		{
			name: "insert confirmed double spend",
			f: func(s *Store, ns walletdb.ReadWriteBucket) (*Store, er.R) {
				rec, err := NewTxRecord(TstDoubleSpendSerializedTx, time.Now())
				if err != nil {
					return nil, err
				}
				err = s.InsertTx(ns, rec, TstRecvTxBlockDetails)
				if err != nil {
					return nil, err
				}

				err = s.AddCredit(ns, rec, TstRecvTxBlockDetails, 0, false)
				return s, err
			},
			bal: btcutil.Amount(TstDoubleSpendTx.MsgTx().TxOut[0].Value),
			unc: 0,
			unspents: map[wire.OutPoint]struct{}{
				{
					Hash:  *TstDoubleSpendTx.Hash(),
					Index: 0,
				}: {},
			},
			unmined: map[chainhash.Hash]struct{}{},
		},
		{
			name: "insert unconfirmed debit",
			f: func(s *Store, ns walletdb.ReadWriteBucket) (*Store, er.R) {
				rec, err := NewTxRecord(TstSpendingSerializedTx, time.Now())
				if err != nil {
					return nil, err
				}
				err = s.InsertTx(ns, rec, nil)
				return s, err
			},
			bal:      0,
			unc:      0,
			unspents: map[wire.OutPoint]struct{}{},
			unmined: map[chainhash.Hash]struct{}{
				*TstSpendingTx.Hash(): {},
			},
		},
		{
			name: "insert unconfirmed debit again",
			f: func(s *Store, ns walletdb.ReadWriteBucket) (*Store, er.R) {
				rec, err := NewTxRecord(TstDoubleSpendSerializedTx, time.Now())
				if err != nil {
					return nil, err
				}
				err = s.InsertTx(ns, rec, TstRecvTxBlockDetails)
				return s, err
			},
			bal:      0,
			unc:      0,
			unspents: map[wire.OutPoint]struct{}{},
			unmined: map[chainhash.Hash]struct{}{
				*TstSpendingTx.Hash(): {},
			},
		},
		{
			name: "insert change (index 0)",
			f: func(s *Store, ns walletdb.ReadWriteBucket) (*Store, er.R) {
				rec, err := NewTxRecord(TstSpendingSerializedTx, time.Now())
				if err != nil {
					return nil, err
				}
				err = s.InsertTx(ns, rec, nil)
				if err != nil {
					return nil, err
				}

				err = s.AddCredit(ns, rec, nil, 0, true)
				return s, err
			},
			bal: 0,
			unc: btcutil.Amount(TstSpendingTx.MsgTx().TxOut[0].Value),
			unspents: map[wire.OutPoint]struct{}{
				{
					Hash:  *TstSpendingTx.Hash(),
					Index: 0,
				}: {},
			},
			unmined: map[chainhash.Hash]struct{}{
				*TstSpendingTx.Hash(): {},
			},
		},
		{
			name: "insert output back to this own wallet (index 1)",
			f: func(s *Store, ns walletdb.ReadWriteBucket) (*Store, er.R) {
				rec, err := NewTxRecord(TstSpendingSerializedTx, time.Now())
				if err != nil {
					return nil, err
				}
				err = s.InsertTx(ns, rec, nil)
				if err != nil {
					return nil, err
				}
				err = s.AddCredit(ns, rec, nil, 1, true)
				return s, err
			},
			bal: 0,
			unc: btcutil.Amount(TstSpendingTx.MsgTx().TxOut[0].Value + TstSpendingTx.MsgTx().TxOut[1].Value),
			unspents: map[wire.OutPoint]struct{}{
				{
					Hash:  *TstSpendingTx.Hash(),
					Index: 0,
				}: {},
				{
					Hash:  *TstSpendingTx.Hash(),
					Index: 1,
				}: {},
			},
			unmined: map[chainhash.Hash]struct{}{
				*TstSpendingTx.Hash(): {},
			},
		},
		{
			name: "confirm signed tx",
			f: func(s *Store, ns walletdb.ReadWriteBucket) (*Store, er.R) {
				rec, err := NewTxRecord(TstSpendingSerializedTx, time.Now())
				if err != nil {
					return nil, err
				}
				err = s.InsertTx(ns, rec, TstSignedTxBlockDetails)
				return s, err
			},
			bal: btcutil.Amount(TstSpendingTx.MsgTx().TxOut[0].Value + TstSpendingTx.MsgTx().TxOut[1].Value),
			unc: 0,
			unspents: map[wire.OutPoint]struct{}{
				{
					Hash:  *TstSpendingTx.Hash(),
					Index: 0,
				}: {},
				{
					Hash:  *TstSpendingTx.Hash(),
					Index: 1,
				}: {},
			},
			unmined: map[chainhash.Hash]struct{}{},
		},
		// {  /// can't work because blocks are rolled back one at a time now.
		// 	name: "rollback after spending tx",
		// 	f: func(s *Store, ns walletdb.ReadWriteBucket) (*Store, er.R) {
		// 		err := s.RollbackOne(ns, TstSignedTxBlockDetails.Height+1)
		// 		return s, err
		// 	},
		// 	bal: btcutil.Amount(TstSpendingTx.MsgTx().TxOut[0].Value + TstSpendingTx.MsgTx().TxOut[1].Value),
		// 	unc: 0,
		// 	unspents: map[wire.OutPoint]struct{}{
		// 		wire.OutPoint{
		// 			Hash:  *TstSpendingTx.Hash(),
		// 			Index: 0,
		// 		}: {},
		// 		wire.OutPoint{
		// 			Hash:  *TstSpendingTx.Hash(),
		// 			Index: 1,
		// 		}: {},
		// 	},
		// 	unmined: map[chainhash.Hash]struct{}{},
		// },
		{
			name: "rollback spending tx block",
			f: func(s *Store, ns walletdb.ReadWriteBucket) (*Store, er.R) {
				err := s.RollbackOne(ns, TstSignedTxBlockDetails.Height)
				return s, err
			},
			bal: 0,
			unc: btcutil.Amount(TstSpendingTx.MsgTx().TxOut[0].Value + TstSpendingTx.MsgTx().TxOut[1].Value),
			unspents: map[wire.OutPoint]struct{}{
				{
					Hash:  *TstSpendingTx.Hash(),
					Index: 0,
				}: {},
				{
					Hash:  *TstSpendingTx.Hash(),
					Index: 1,
				}: {},
			},
			unmined: map[chainhash.Hash]struct{}{
				*TstSpendingTx.Hash(): {},
			},
		},
		{
			name: "rollback double spend tx block",
			f: func(s *Store, ns walletdb.ReadWriteBucket) (*Store, er.R) {
				err := s.RollbackOne(ns, TstRecvTxBlockDetails.Height)
				return s, err
			},
			bal: 0,
			unc: btcutil.Amount(TstSpendingTx.MsgTx().TxOut[0].Value + TstSpendingTx.MsgTx().TxOut[1].Value),
			unspents: map[wire.OutPoint]struct{}{
				*wire.NewOutPoint(TstSpendingTx.Hash(), 0): {},
				*wire.NewOutPoint(TstSpendingTx.Hash(), 1): {},
			},
			unmined: map[chainhash.Hash]struct{}{
				*TstDoubleSpendTx.Hash(): {},
				*TstSpendingTx.Hash():    {},
			},
		},
		{
			name: "insert original recv txout",
			f: func(s *Store, ns walletdb.ReadWriteBucket) (*Store, er.R) {
				rec, err := NewTxRecord(TstRecvSerializedTx, time.Now())
				if err != nil {
					return nil, err
				}
				err = s.InsertTx(ns, rec, TstRecvTxBlockDetails)
				if err != nil {
					return nil, err
				}
				err = s.AddCredit(ns, rec, TstRecvTxBlockDetails, 0, false)
				return s, err
			},
			bal: btcutil.Amount(TstRecvTx.MsgTx().TxOut[0].Value),
			unc: 0,
			unspents: map[wire.OutPoint]struct{}{
				*wire.NewOutPoint(TstRecvTx.Hash(), 0): {},
			},
			unmined: map[chainhash.Hash]struct{}{},
		},
	}

	s, db, teardown, err := testStore()
	if err != nil {
		t.Fatal(err)
	}
	defer teardown()

	for _, test := range tests {
		err := walletdb.Update(db, func(tx walletdb.ReadWriteTx) er.R {
			ns := tx.ReadWriteBucket(namespaceKey)
			tmpStore, err := test.f(s, ns)
			if err != nil {
				t.Fatalf("%s: got error: %v", test.name, err)
			}
			s = tmpStore
			bal, err := s.Balance(ns, 1, TstRecvCurrentHeight)
			if err != nil {
				t.Fatalf("%s: Confirmed Balance failed: %v", test.name, err)
			}
			if bal != test.bal {
				t.Fatalf("%s: balance mismatch: expected: %d, got: %d", test.name, test.bal, bal)
			}
			unc, err := s.Balance(ns, 0, TstRecvCurrentHeight)
			if err != nil {
				t.Fatalf("%s: Unconfirmed Balance failed: %v", test.name, err)
			}
			unc -= bal
			if unc != test.unc {
				t.Fatalf("%s: unconfirmed balance mismatch: expected %d, got %d", test.name, test.unc, unc)
			}

			// Check that unspent outputs match expected.
			unspent, err := s.GetUnspentOutputs(ns)
			if err != nil {
				t.Fatalf("%s: failed to fetch unspent outputs: %v", test.name, err)
			}
			for _, cred := range unspent {
				if _, ok := test.unspents[cred.OutPoint]; !ok {
					t.Errorf("%s: unexpected unspent output: %v", test.name, cred.OutPoint)
				}
				delete(test.unspents, cred.OutPoint)
			}
			if len(test.unspents) != 0 {
				t.Fatalf("%s: missing expected unspent output(s)", test.name)
			}

			// Check that unmined txs match expected.
			unmined, err := s.UnminedTxs(ns)
			if err != nil {
				t.Fatalf("%s: cannot load unmined transactions: %v", test.name, err)
			}
			for _, tx := range unmined {
				txHash := tx.TxHash()
				if _, ok := test.unmined[txHash]; !ok {
					t.Fatalf("%s: unexpected unmined tx: %v", test.name, txHash)
				}
				delete(test.unmined, txHash)
			}
			if len(test.unmined) != 0 {
				t.Fatalf("%s: missing expected unmined tx(s)", test.name)
			}
			return nil
		})
		if err != nil {
			t.Fatal(err)
		}
	}
}

func TestFindingSpentCredits(t *testing.T) {
	t.Parallel()

	s, db, teardown, err := testStore()
	if err != nil {
		t.Fatal(err)
	}
	defer teardown()

	dbtx, err := db.BeginReadWriteTx()
	if err != nil {
		t.Fatal(err)
	}
	defer dbtx.Commit()
	ns := dbtx.ReadWriteBucket(namespaceKey)

	// Insert transaction and credit which will be spent.
	recvRec, err := NewTxRecord(TstRecvSerializedTx, time.Now())
	if err != nil {
		t.Fatal(err)
	}

	err = s.InsertTx(ns, recvRec, TstRecvTxBlockDetails)
	if err != nil {
		t.Fatal(err)
	}
	err = s.AddCredit(ns, recvRec, TstRecvTxBlockDetails, 0, false)
	if err != nil {
		t.Fatal(err)
	}

	// Insert confirmed transaction which spends the above credit.
	spendingRec, err := NewTxRecord(TstSpendingSerializedTx, time.Now())
	if err != nil {
		t.Fatal(err)
	}

	err = s.InsertTx(ns, spendingRec, TstSignedTxBlockDetails)
	if err != nil {
		t.Fatal(err)
	}
	err = s.AddCredit(ns, spendingRec, TstSignedTxBlockDetails, 0, false)
	if err != nil {
		t.Fatal(err)
	}

	bal, err := s.Balance(ns, 1, TstSignedTxBlockDetails.Height)
	if err != nil {
		t.Fatal(err)
	}
	expectedBal := btcutil.Amount(TstSpendingTx.MsgTx().TxOut[0].Value)
	if bal != expectedBal {
		t.Fatalf("bad balance: %v != %v", bal, expectedBal)
	}
	unspents, err := s.GetUnspentOutputs(ns)
	if err != nil {
		t.Fatal(err)
	}
	op := wire.NewOutPoint(TstSpendingTx.Hash(), 0)
	if unspents[0].OutPoint != *op {
		t.Fatal("unspent outpoint doesn't match expected")
	}
	if len(unspents) > 1 {
		t.Fatal("has more than one unspent credit")
	}
}

func newCoinBase(outputValues ...int64) *wire.MsgTx {
	tx := wire.MsgTx{
		TxIn: []*wire.TxIn{
			{
				PreviousOutPoint: wire.OutPoint{Index: ^uint32(0)},
			},
		},
	}
	for _, val := range outputValues {
		tx.TxOut = append(tx.TxOut, &wire.TxOut{Value: val})
	}
	return &tx
}

func spendOutput(txHash *chainhash.Hash, index uint32, outputValues ...int64) *wire.MsgTx {
	tx := wire.MsgTx{
		TxIn: []*wire.TxIn{
			{
				PreviousOutPoint: wire.OutPoint{Hash: *txHash, Index: index},
			},
		},
	}
	for _, val := range outputValues {
		tx.TxOut = append(tx.TxOut, &wire.TxOut{Value: val})
	}
	return &tx
}

func spendOutputs(outputs []wire.OutPoint, outputValues ...int64) *wire.MsgTx {
	tx := &wire.MsgTx{}
	for _, output := range outputs {
		tx.TxIn = append(tx.TxIn, &wire.TxIn{PreviousOutPoint: output})
	}
	for _, value := range outputValues {
		tx.TxOut = append(tx.TxOut, &wire.TxOut{Value: value})
	}

	return tx
}

func TestCoinbases(t *testing.T) {
	t.Parallel()

	s, db, teardown, err := testStore()
	if err != nil {
		t.Fatal(err)
	}
	defer teardown()

	dbtx, err := db.BeginReadWriteTx()
	if err != nil {
		t.Fatal(err)
	}
	defer dbtx.Commit()
	ns := dbtx.ReadWriteBucket(namespaceKey)

	b100 := BlockMeta{
		Block: Block{Height: 100},
		Time:  time.Now(),
	}

	cb := newCoinBase(20e8, 10e8, 30e8)
	cbRec, err := NewTxRecordFromMsgTx(cb, b100.Time)
	if err != nil {
		t.Fatal(err)
	}

	// Insert coinbase and mark outputs 0 and 2 as credits.
	err = s.InsertTx(ns, cbRec, &b100)
	if err != nil {
		t.Fatal(err)
	}
	err = s.AddCredit(ns, cbRec, &b100, 0, false)
	if err != nil {
		t.Fatal(err)
	}
	err = s.AddCredit(ns, cbRec, &b100, 2, false)
	if err != nil {
		t.Fatal(err)
	}

	coinbaseMaturity := int32(chaincfg.TestNet3Params.CoinbaseMaturity)

	// Balance should be 0 if the coinbase is immature, 50 BTC at and beyond
	// maturity.
	//
	// Outputs when depth is below maturity are never included, no matter
	// the required number of confirmations.  Matured outputs which have
	// greater depth than minConf are still excluded.
	type balTest struct {
		height  int32
		minConf int32
		bal     btcutil.Amount
	}
	balTests := []balTest{
		// Next block it is still immature
		{
			height:  b100.Height + coinbaseMaturity - 2,
			minConf: 0,
			bal:     0,
		},
		{
			height:  b100.Height + coinbaseMaturity - 2,
			minConf: coinbaseMaturity,
			bal:     0,
		},

		// Next block it matures
		{
			height:  b100.Height + coinbaseMaturity - 1,
			minConf: 0,
			bal:     50e8,
		},
		{
			height:  b100.Height + coinbaseMaturity - 1,
			minConf: 1,
			bal:     50e8,
		},
		{
			height:  b100.Height + coinbaseMaturity - 1,
			minConf: coinbaseMaturity - 1,
			bal:     50e8,
		},
		{
			height:  b100.Height + coinbaseMaturity - 1,
			minConf: coinbaseMaturity,
			bal:     50e8,
		},
		{
			height:  b100.Height + coinbaseMaturity - 1,
			minConf: coinbaseMaturity + 1,
			bal:     0,
		},

		// Matures at this block
		{
			height:  b100.Height + coinbaseMaturity,
			minConf: 0,
			bal:     50e8,
		},
		{
			height:  b100.Height + coinbaseMaturity,
			minConf: 1,
			bal:     50e8,
		},
		{
			height:  b100.Height + coinbaseMaturity,
			minConf: coinbaseMaturity,
			bal:     50e8,
		},
		{
			height:  b100.Height + coinbaseMaturity,
			minConf: coinbaseMaturity + 1,
			bal:     50e8,
		},
		{
			height:  b100.Height + coinbaseMaturity,
			minConf: coinbaseMaturity + 2,
			bal:     0,
		},
	}
	for i, tst := range balTests {
		bal, err := s.Balance(ns, tst.minConf, tst.height)
		if err != nil {
			t.Fatalf("Balance test %d: Store.Balance failed: %v", i, err)
		}
		if bal != tst.bal {
			t.Errorf("Balance test %d: Got %v Expected %v", i, bal, tst.bal)
		}
	}
	if t.Failed() {
		t.Fatal("Failed balance checks after inserting coinbase")
	}

	// Spend an output from the coinbase tx in an unmined transaction when
	// the next block will mature the coinbase.
	spenderATime := time.Now()
	spenderA := spendOutput(&cbRec.Hash, 0, 5e8, 15e8)
	spenderARec, err := NewTxRecordFromMsgTx(spenderA, spenderATime)
	if err != nil {
		t.Fatal(err)
	}
	err = s.InsertTx(ns, spenderARec, nil)
	if err != nil {
		t.Fatal(err)
	}
	err = s.AddCredit(ns, spenderARec, nil, 0, false)
	if err != nil {
		t.Fatal(err)
	}

	balTests = []balTest{
		// Next block it matures
		{
			height:  b100.Height + coinbaseMaturity - 1,
			minConf: 0,
			bal:     35e8,
		},
		{
			height:  b100.Height + coinbaseMaturity - 1,
			minConf: 1,
			bal:     30e8,
		},
		{
			height:  b100.Height + coinbaseMaturity - 1,
			minConf: coinbaseMaturity,
			bal:     30e8,
		},
		{
			height:  b100.Height + coinbaseMaturity - 1,
			minConf: coinbaseMaturity + 1,
			bal:     0,
		},

		// Matures at this block
		{
			height:  b100.Height + coinbaseMaturity,
			minConf: 0,
			bal:     35e8,
		},
		{
			height:  b100.Height + coinbaseMaturity,
			minConf: 1,
			bal:     30e8,
		},
		{
			height:  b100.Height + coinbaseMaturity,
			minConf: coinbaseMaturity,
			bal:     30e8,
		},
		{
			height:  b100.Height + coinbaseMaturity,
			minConf: coinbaseMaturity + 1,
			bal:     30e8,
		},
		{
			height:  b100.Height + coinbaseMaturity,
			minConf: coinbaseMaturity + 2,
			bal:     0,
		},
	}
	balTestsBeforeMaturity := balTests
	for i, tst := range balTests {
		bal, err := s.Balance(ns, tst.minConf, tst.height)
		if err != nil {
			t.Fatalf("Balance test %d: Store.Balance failed: %v", i, err)
		}
		if bal != tst.bal {
			t.Errorf("Balance test %d: Got %v Expected %v", i, bal, tst.bal)
		}
	}
	if t.Failed() {
		t.Fatal("Failed balance checks after spending coinbase with unmined transaction")
	}

	// Mine the spending transaction in the block the coinbase matures.
	bMaturity := BlockMeta{
		Block: Block{Height: b100.Height + coinbaseMaturity},
		Time:  time.Now(),
	}
	err = s.InsertTx(ns, spenderARec, &bMaturity)
	if err != nil {
		t.Fatal(err)
	}

	balTests = []balTest{
		// Maturity height
		{
			height:  bMaturity.Height,
			minConf: 0,
			bal:     35e8,
		},
		{
			height:  bMaturity.Height,
			minConf: 1,
			bal:     35e8,
		},
		{
			height:  bMaturity.Height,
			minConf: 2,
			bal:     30e8,
		},
		{
			height:  bMaturity.Height,
			minConf: coinbaseMaturity,
			bal:     30e8,
		},
		{
			height:  bMaturity.Height,
			minConf: coinbaseMaturity + 1,
			bal:     30e8,
		},
		{
			height:  bMaturity.Height,
			minConf: coinbaseMaturity + 2,
			bal:     0,
		},

		// Next block after maturity height
		{
			height:  bMaturity.Height + 1,
			minConf: 0,
			bal:     35e8,
		},
		{
			height:  bMaturity.Height + 1,
			minConf: 2,
			bal:     35e8,
		},
		{
			height:  bMaturity.Height + 1,
			minConf: 3,
			bal:     30e8,
		},
		{
			height:  bMaturity.Height + 1,
			minConf: coinbaseMaturity + 2,
			bal:     30e8,
		},
		{
			height:  bMaturity.Height + 1,
			minConf: coinbaseMaturity + 3,
			bal:     0,
		},
	}
	for i, tst := range balTests {
		bal, err := s.Balance(ns, tst.minConf, tst.height)
		if err != nil {
			t.Fatalf("Balance test %d: Store.Balance failed: %v", i, err)
		}
		if bal != tst.bal {
			t.Errorf("Balance test %d: Got %v Expected %v", i, bal, tst.bal)
		}
	}
	if t.Failed() {
		t.Fatal("Failed balance checks mining coinbase spending transaction")
	}

	// Create another spending transaction which spends the credit from the
	// first spender.  This will be used to test removing the entire
	// conflict chain when the coinbase is later reorged out.
	//
	// Use the same output amount as spender A and mark it as a credit.
	// This will mean the balance tests should report identical results.
	spenderBTime := time.Now()
	spenderB := spendOutput(&spenderARec.Hash, 0, 5e8)
	spenderBRec, err := NewTxRecordFromMsgTx(spenderB, spenderBTime)
	if err != nil {
		t.Fatal(err)
	}
	err = s.InsertTx(ns, spenderBRec, &bMaturity)
	if err != nil {
		t.Fatal(err)
	}
	err = s.AddCredit(ns, spenderBRec, &bMaturity, 0, false)
	if err != nil {
		t.Fatal(err)
	}
	for i, tst := range balTests {
		bal, err := s.Balance(ns, tst.minConf, tst.height)
		if err != nil {
			t.Fatalf("Balance test %d: Store.Balance failed: %v", i, err)
		}
		if bal != tst.bal {
			t.Errorf("Balance test %d: Got %v Expected %v", i, bal, tst.bal)
		}
	}
	if t.Failed() {
		t.Fatal("Failed balance checks mining second spending transaction")
	}

	// Reorg out the block that matured the coinbase and check balances
	// again.
	err = s.RollbackOne(ns, bMaturity.Height)
	if err != nil {
		t.Fatal(err)
	}
	balTests = balTestsBeforeMaturity
	for i, tst := range balTests {
		bal, err := s.Balance(ns, tst.minConf, tst.height)
		if err != nil {
			t.Fatalf("Balance test %d: Store.Balance failed: %v", i, err)
		}
		if bal != tst.bal {
			t.Errorf("Balance test %d: Got %v Expected %v", i, bal, tst.bal)
		}
	}
	if t.Failed() {
		t.Fatal("Failed balance checks after reorging maturity block")
	}

	// Reorg out the block which contained the coinbase.  There should be no
	// more transactions in the store (since the previous outputs referenced
	// by the spending tx no longer exist), and the balance will always be
	// zero.
	err = s.RollbackOne(ns, b100.Height)
	if err != nil {
		t.Fatal(err)
	}
	balTests = []balTest{
		// Current height
		{
			height:  b100.Height - 1,
			minConf: 0,
			bal:     0,
		},
		{
			height:  b100.Height - 1,
			minConf: 1,
			bal:     0,
		},

		// Next height
		{
			height:  b100.Height,
			minConf: 0,
			bal:     0,
		},
		{
			height:  b100.Height,
			minConf: 1,
			bal:     0,
		},
	}
	for i, tst := range balTests {
		bal, err := s.Balance(ns, tst.minConf, tst.height)
		if err != nil {
			t.Fatalf("Balance test %d: Store.Balance failed: %v", i, err)
		}
		if bal != tst.bal {
			t.Errorf("Balance test %d: Got %v Expected %v", i, bal, tst.bal)
		}
	}
	if t.Failed() {
		t.Fatal("Failed balance checks after reorging coinbase block")
	}
	unminedTxs, err := s.UnminedTxs(ns)
	if err != nil {
		t.Fatal(err)
	}
	if len(unminedTxs) != 0 {
		t.Fatalf("Should have no unmined transactions after coinbase reorg, found %d", len(unminedTxs))
	}
}

// Test moving multiple transactions from unmined buckets to the same block.
func TestMoveMultipleToSameBlock(t *testing.T) {
	t.Parallel()

	s, db, teardown, err := testStore()
	if err != nil {
		t.Fatal(err)
	}
	defer teardown()

	dbtx, err := db.BeginReadWriteTx()
	if err != nil {
		t.Fatal(err)
	}
	defer dbtx.Commit()
	ns := dbtx.ReadWriteBucket(namespaceKey)

	b100 := BlockMeta{
		Block: Block{Height: 100},
		Time:  time.Now(),
	}

	cb := newCoinBase(20e8, 30e8)
	cbRec, err := NewTxRecordFromMsgTx(cb, b100.Time)
	if err != nil {
		t.Fatal(err)
	}

	// Insert coinbase and mark both outputs as credits.
	err = s.InsertTx(ns, cbRec, &b100)
	if err != nil {
		t.Fatal(err)
	}
	err = s.AddCredit(ns, cbRec, &b100, 0, false)
	if err != nil {
		t.Fatal(err)
	}
	err = s.AddCredit(ns, cbRec, &b100, 1, false)
	if err != nil {
		t.Fatal(err)
	}

	// Create and insert two unmined transactions which spend both coinbase
	// outputs.
	spenderATime := time.Now()
	spenderA := spendOutput(&cbRec.Hash, 0, 1e8, 2e8, 18e8)
	spenderARec, err := NewTxRecordFromMsgTx(spenderA, spenderATime)
	if err != nil {
		t.Fatal(err)
	}
	err = s.InsertTx(ns, spenderARec, nil)
	if err != nil {
		t.Fatal(err)
	}
	err = s.AddCredit(ns, spenderARec, nil, 0, false)
	if err != nil {
		t.Fatal(err)
	}
	err = s.AddCredit(ns, spenderARec, nil, 1, false)
	if err != nil {
		t.Fatal(err)
	}
	spenderBTime := time.Now()
	spenderB := spendOutput(&cbRec.Hash, 1, 4e8, 8e8, 18e8)
	spenderBRec, err := NewTxRecordFromMsgTx(spenderB, spenderBTime)
	if err != nil {
		t.Fatal(err)
	}
	err = s.InsertTx(ns, spenderBRec, nil)
	if err != nil {
		t.Fatal(err)
	}
	err = s.AddCredit(ns, spenderBRec, nil, 0, false)
	if err != nil {
		t.Fatal(err)
	}
	err = s.AddCredit(ns, spenderBRec, nil, 1, false)
	if err != nil {
		t.Fatal(err)
	}

	coinbaseMaturity := int32(chaincfg.TestNet3Params.CoinbaseMaturity)

	// Mine both transactions in the block that matures the coinbase.
	bMaturity := BlockMeta{
		Block: Block{Height: b100.Height + coinbaseMaturity},
		Time:  time.Now(),
	}
	err = s.InsertTx(ns, spenderARec, &bMaturity)
	if err != nil {
		t.Fatal(err)
	}
	err = s.InsertTx(ns, spenderBRec, &bMaturity)
	if err != nil {
		t.Fatal(err)
	}

	// Check that both transactions can be queried at the maturity block.
	detailsA, err := s.UniqueTxDetails(ns, &spenderARec.Hash, &bMaturity.Block)
	if err != nil {
		t.Fatal(err)
	}
	if detailsA == nil {
		t.Fatal("No details found for first spender")
	}
	detailsB, err := s.UniqueTxDetails(ns, &spenderBRec.Hash, &bMaturity.Block)
	if err != nil {
		t.Fatal(err)
	}
	if detailsB == nil {
		t.Fatal("No details found for second spender")
	}

	// Verify that the balance was correctly updated on the block record
	// append and that no unmined transactions remain.
	balTests := []struct {
		height  int32
		minConf int32
		bal     btcutil.Amount
	}{
		// Maturity height
		{
			height:  bMaturity.Height,
			minConf: 0,
			bal:     15e8,
		},
		{
			height:  bMaturity.Height,
			minConf: 1,
			bal:     15e8,
		},
		{
			height:  bMaturity.Height,
			minConf: 2,
			bal:     0,
		},

		// Next block after maturity height
		{
			height:  bMaturity.Height + 1,
			minConf: 0,
			bal:     15e8,
		},
		{
			height:  bMaturity.Height + 1,
			minConf: 2,
			bal:     15e8,
		},
		{
			height:  bMaturity.Height + 1,
			minConf: 3,
			bal:     0,
		},
	}
	for i, tst := range balTests {
		bal, err := s.Balance(ns, tst.minConf, tst.height)
		if err != nil {
			t.Fatalf("Balance test %d: Store.Balance failed: %v", i, err)
		}
		if bal != tst.bal {
			t.Errorf("Balance test %d: Got %v Expected %v", i, bal, tst.bal)
		}
	}
	if t.Failed() {
		t.Fatal("Failed balance checks after moving both coinbase spenders")
	}
	unminedTxs, err := s.UnminedTxs(ns)
	if err != nil {
		t.Fatal(err)
	}
	if len(unminedTxs) != 0 {
		t.Fatalf("Should have no unmined transactions mining both, found %d", len(unminedTxs))
	}
}

// Test the optional-ness of the serialized transaction in a TxRecord.
// NewTxRecord and NewTxRecordFromMsgTx both save the serialized transaction, so
// manually strip it out to test this code path.
func TestInsertUnserializedTx(t *testing.T) {
	t.Parallel()

	s, db, teardown, err := testStore()
	if err != nil {
		t.Fatal(err)
	}
	defer teardown()

	dbtx, err := db.BeginReadWriteTx()
	if err != nil {
		t.Fatal(err)
	}
	defer dbtx.Commit()
	ns := dbtx.ReadWriteBucket(namespaceKey)

	tx := newCoinBase(50e8)
	rec, err := NewTxRecordFromMsgTx(tx, timeNow())
	if err != nil {
		t.Fatal(err)
	}
	b100 := makeBlockMeta(100)
	err = s.InsertTx(ns, stripSerializedTx(rec), &b100)
	if err != nil {
		t.Fatalf("Insert for stripped TxRecord failed: %v", err)
	}

	// Ensure it can be retreived successfully.
	details, err := s.UniqueTxDetails(ns, &rec.Hash, &b100.Block)
	if err != nil {
		t.Fatal(err)
	}
	rec2, err := NewTxRecordFromMsgTx(&details.MsgTx, rec.Received)
	if err != nil {
		t.Fatal(err)
	}
	if !bytes.Equal(rec.SerializedTx, rec2.SerializedTx) {
		t.Fatal("Serialized txs for coinbase do not match")
	}

	// Now test that path with an unmined transaction.
	tx = spendOutput(&rec.Hash, 0, 50e8)
	rec, err = NewTxRecordFromMsgTx(tx, timeNow())
	if err != nil {
		t.Fatal(err)
	}
	err = s.InsertTx(ns, rec, nil)
	if err != nil {
		t.Fatal(err)
	}
	details, err = s.UniqueTxDetails(ns, &rec.Hash, nil)
	if err != nil {
		t.Fatal(err)
	}
	rec2, err = NewTxRecordFromMsgTx(&details.MsgTx, rec.Received)
	if err != nil {
		t.Fatal(err)
	}
	if !bytes.Equal(rec.SerializedTx, rec2.SerializedTx) {
		t.Fatal("Serialized txs for coinbase spender do not match")
	}
}

// TestRemoveUnminedTx tests that if we add an umined transaction, then we're
// able to remove that unmined transaction later along with any of its
// descendants. Any balance modifications due to the unmined transaction should
// be revered.
func TestRemoveUnminedTx(t *testing.T) {
	t.Parallel()

	store, db, teardown, err := testStore()
	if err != nil {
		t.Fatal(err)
	}
	defer teardown()

	// In order to reproduce real-world scenarios, we'll use a new database
	// transaction for each interaction with the wallet.
	//
	// We'll start off the test by creating a new coinbase output at height
	// 100 and inserting it into the store.
	b100 := &BlockMeta{
		Block: Block{Height: 100},
		Time:  time.Now(),
	}
	initialBalance := int64(1e8)
	cb := newCoinBase(initialBalance)
	cbRec, err := NewTxRecordFromMsgTx(cb, b100.Time)
	if err != nil {
		t.Fatal(err)
	}
	commitDBTx(t, store, db, func(ns walletdb.ReadWriteBucket) {
		if err := store.InsertTx(ns, cbRec, b100); err != nil {
			t.Fatal(err)
		}
		err := store.AddCredit(ns, cbRec, b100, 0, false)
		if err != nil {
			t.Fatal(err)
		}
	})

	// Determine the maturity height for the coinbase output created.
	coinbaseMaturity := int32(chaincfg.TestNet3Params.CoinbaseMaturity)
	maturityHeight := b100.Block.Height + coinbaseMaturity

	// checkBalance is a helper function that compares the balance of the
	// store with the expected value. The includeUnconfirmed boolean can be
	// used to include the unconfirmed balance as a part of the total
	// balance.
	checkBalance := func(expectedBalance btcutil.Amount,
		includeUnconfirmed bool) {

		t.Helper()

		minConfs := int32(1)
		if includeUnconfirmed {
			minConfs = 0
		}

		commitDBTx(t, store, db, func(ns walletdb.ReadWriteBucket) {
			t.Helper()

			b, err := store.Balance(ns, minConfs, maturityHeight)
			if err != nil {
				t.Fatalf("unable to retrieve balance: %v", err)
			}
			if b != expectedBalance {
				t.Fatalf("expected balance of %d, got %d",
					expectedBalance, b)
			}
		})
	}

	// Since we don't have any unconfirmed transactions within the store,
	// the total balance reflecting confirmed and unconfirmed outputs should
	// match the initial balance.
	checkBalance(btcutil.Amount(initialBalance), false)
	checkBalance(btcutil.Amount(initialBalance), true)

	// Then, we'll create an unconfirmed spend for the coinbase output and
	// insert it into the store.
	b101 := &BlockMeta{
		Block: Block{Height: 201},
		Time:  time.Now(),
	}
	changeAmount := int64(4e7)
	spendTx := spendOutput(&cbRec.Hash, 0, 5e7, changeAmount)
	spendTxRec, err := NewTxRecordFromMsgTx(spendTx, b101.Time)
	if err != nil {
		t.Fatal(err)
	}
	commitDBTx(t, store, db, func(ns walletdb.ReadWriteBucket) {
		if err := store.InsertTx(ns, spendTxRec, nil); err != nil {
			t.Fatal(err)
		}
		err := store.AddCredit(ns, spendTxRec, nil, 1, true)
		if err != nil {
			t.Fatal(err)
		}
	})

	// With the unconfirmed spend inserted into the store, we'll query it
	// for its unconfirmed tranasctions to ensure it was properly added.
	commitDBTx(t, store, db, func(ns walletdb.ReadWriteBucket) {
		unminedTxs, err := store.UnminedTxs(ns)
		if err != nil {
			t.Fatalf("unable to query for unmined txs: %v", err)
		}
		if len(unminedTxs) != 1 {
			t.Fatalf("expected 1 mined tx, instead got %v",
				len(unminedTxs))
		}
		unminedTxHash := unminedTxs[0].TxHash()
		spendTxHash := spendTx.TxHash()
		if !unminedTxHash.IsEqual(&spendTxHash) {
			t.Fatalf("mismatch tx hashes: expected %v, got %v",
				spendTxHash, unminedTxHash)
		}
	})

	// Now that an unconfirmed spend exists, there should no longer be any
	// confirmed balance. The total balance should now all be unconfirmed
	// and it should match the change amount of the unconfirmed spend
	// tranasction.
	checkBalance(0, false)
	checkBalance(btcutil.Amount(changeAmount), true)

	// Now, we'll remove the unconfirmed spend tranaction from the store.
	commitDBTx(t, store, db, func(ns walletdb.ReadWriteBucket) {
		if err := store.RemoveUnminedTx(ns, spendTxRec); err != nil {
			t.Fatal(err)
		}
	})

	// We'll query the store one last time for its unconfirmed transactions
	// to ensure the unconfirmed spend was properly removed above.
	commitDBTx(t, store, db, func(ns walletdb.ReadWriteBucket) {
		unminedTxs, err := store.UnminedTxs(ns)
		if err != nil {
			t.Fatalf("unable to query for unmined txs: %v", err)
		}
		if len(unminedTxs) != 0 {
			t.Fatalf("expected 0 mined txs, instead got %v",
				len(unminedTxs))
		}
	})

	// Finally, the total balance (including confirmed and unconfirmed)
	// should once again match the initial balance, as the uncofirmed spend
	// has already been removed.
	checkBalance(btcutil.Amount(initialBalance), false)
	checkBalance(btcutil.Amount(initialBalance), true)
}

// TestInsertMempoolTxAlreadyConfirmed ensures that transactions that already
// exist within the store as confirmed cannot be added as unconfirmed.
func TestInsertMempoolTxAlreadyConfirmed(t *testing.T) {
	t.Parallel()

	store, db, teardown, err := testStore()
	if err != nil {
		t.Fatal(err)
	}
	defer teardown()

	// In order to reproduce real-world scenarios, we'll use a new database
	// transaction for each interaction with the wallet.
	//
	// We'll start off the test by creating a new coinbase output at height
	// 100 and inserting it into the store.
	b100 := &BlockMeta{
		Block: Block{Height: 100},
		Time:  time.Now(),
	}
	tx := newCoinBase(1e8)
	txRec, err := NewTxRecordFromMsgTx(tx, b100.Time)
	if err != nil {
		t.Fatal(err)
	}
	commitDBTx(t, store, db, func(ns walletdb.ReadWriteBucket) {
		if err := store.InsertTx(ns, txRec, b100); err != nil {
			t.Fatal(err)
		}
	})

	// checkStore is a helper we'll use to ensure the transaction only
	// exists within the store's confirmed bucket.
	checkStore := func() {
		t.Helper()
		commitDBTx(t, store, db, func(ns walletdb.ReadWriteBucket) {
			if existsRawUnmined(ns, txRec.Hash[:]) != nil {
				t.Fatalf("expected transaction to not exist " +
					"in unconfirmed bucket")
			}
			_, v := existsTxRecord(ns, &txRec.Hash, &b100.Block)
			if v == nil {
				t.Fatalf("expected transaction to exist in " +
					"confirmed bucket")
			}
		})
	}

	checkStore()

	// Inserting the transaction again as unconfirmed should result in a
	// NOP, i.e., no error should be returned and no disk modifications are
	// needed.
	commitDBTx(t, store, db, func(ns walletdb.ReadWriteBucket) {
		if err := store.InsertTx(ns, txRec, nil); err != nil {
			t.Fatal(err)
		}
	})

	checkStore()
}

// TestOutputsAfterRemoveDoubleSpend ensures that when we remove a transaction
// that double spends an existing output within the wallet, it doesn't remove
// any other spending transactions of the same output.
func TestOutputsAfterRemoveDoubleSpend(t *testing.T) {
	t.Parallel()

	store, db, teardown, err := testStore()
	if err != nil {
		t.Fatal(err)
	}
	defer teardown()

	// In order to reproduce real-world scenarios, we'll use a new database
	// transaction for each interaction with the wallet.
	//
	// We'll start off the test by creating a new coinbase output at height
	// 100 and inserting it into the store.
	b100 := BlockMeta{
		Block: Block{Height: 100},
		Time:  time.Now(),
	}
	cb := newCoinBase(1e8)
	cbRec, err := NewTxRecordFromMsgTx(cb, b100.Time)
	if err != nil {
		t.Fatal(err)
	}
	commitDBTx(t, store, db, func(ns walletdb.ReadWriteBucket) {
		if err := store.InsertTx(ns, cbRec, &b100); err != nil {
			t.Fatal(err)
		}
		err := store.AddCredit(ns, cbRec, nil, 0, false)
		if err != nil {
			t.Fatal(err)
		}
	})

	// We'll create three spending transactions for the same output and add
	// them to the store.
	const numSpendRecs = 3
	spendRecs := make([]*TxRecord, 0, numSpendRecs)
	for i := 0; i < numSpendRecs; i++ {
		amt := int64((i + 1) * 1e7)
		spend := spendOutput(&cbRec.Hash, 0, amt)
		spendRec, err := NewTxRecordFromMsgTx(spend, time.Now())
		if err != nil {
			t.Fatal(err)
		}

		commitDBTx(t, store, db, func(ns walletdb.ReadWriteBucket) {
			err := store.InsertTx(ns, spendRec, nil)
			if err != nil {
				t.Fatal(err)
			}
			err = store.AddCredit(ns, spendRec, nil, 0, false)
			if err != nil {
				t.Fatal(err)
			}
		})

		spendRecs = append(spendRecs, spendRec)
	}

	// checkOutputs is a helper closure we'll use to ensure none of the
	// other outputs from spending transactions have been removed from the
	// store just because we removed one of the spending transactions.
	checkOutputs := func(txs ...*TxRecord) {
		t.Helper()

		ops := make(map[wire.OutPoint]struct{})
		for _, tx := range txs {
			for i := range tx.MsgTx.TxOut {
				ops[wire.OutPoint{
					Hash:  tx.Hash,
					Index: uint32(i),
				}] = struct{}{}
			}
		}

		commitDBTx(t, store, db, func(ns walletdb.ReadWriteBucket) {
			t.Helper()

			outputs, err := store.GetUnspentOutputs(ns)
			if err != nil {
				t.Fatalf("unable to get unspent outputs: %v", err)
			}
			if len(outputs) != len(ops) {
				t.Fatalf("expected %d outputs, got %d", len(ops),
					len(outputs))
			}
			for _, output := range outputs {
				op := output.OutPoint
				if _, ok := ops[op]; !ok {
					t.Fatalf("found unexpected output %v", op)
				}
			}
		})
	}

	// All of the outputs of our spending transactions should exist.
	checkOutputs(spendRecs...)

	// We'll then remove the last transaction we crafted from the store and
	// check our outputs again to ensure they still exist.
	spendToRemove := spendRecs[numSpendRecs-1]
	spendRecs = spendRecs[:numSpendRecs-1]
	commitDBTx(t, store, db, func(ns walletdb.ReadWriteBucket) {
		if err := store.RemoveUnminedTx(ns, spendToRemove); err != nil {
			t.Fatalf("unable to remove unmined transaction: %v", err)
		}
	})

	checkOutputs(spendRecs...)
}

// commitDBTx is a helper function that allows us to perform multiple operations
// on a specific database's bucket as a single atomic operation.
func commitDBTx(t *testing.T, store *Store, db walletdb.DB,
	f func(walletdb.ReadWriteBucket)) {

	t.Helper()

	dbTx, err := db.BeginReadWriteTx()
	if err != nil {
		t.Fatal(err)
	}
	defer dbTx.Commit()

	ns := dbTx.ReadWriteBucket(namespaceKey)

	f(ns)
}

// testInsertDoubleSpendTx is a helper test which double spends an output. The
// boolean parameter indicates whether the first spending transaction should be
// the one confirmed. This test ensures that when a double spend occurs and both
// spending transactions are present in the mempool, if one of them confirms,
// then the remaining conflicting transactions within the mempool should be
// removed from the wallet's store.
func testInsertMempoolDoubleSpendTx(t *testing.T, first bool) {
	store, db, teardown, err := testStore()
	if err != nil {
		t.Fatal(err)
	}
	defer teardown()

	// In order to reproduce real-world scenarios, we'll use a new database
	// transaction for each interaction with the wallet.
	//
	// We'll start off the test by creating a new coinbase output at height
	// 100 and inserting it into the store.
	b100 := BlockMeta{
		Block: Block{Height: 100},
		Time:  time.Now(),
	}
	cb := newCoinBase(1e8)
	cbRec, err := NewTxRecordFromMsgTx(cb, b100.Time)
	if err != nil {
		t.Fatal(err)
	}
	commitDBTx(t, store, db, func(ns walletdb.ReadWriteBucket) {
		if err := store.InsertTx(ns, cbRec, &b100); err != nil {
			t.Fatal(err)
		}
		err := store.AddCredit(ns, cbRec, &b100, 0, false)
		if err != nil {
			t.Fatal(err)
		}
	})

	// Then, we'll create two spends from the same coinbase output, in order
	// to replicate a double spend scenario.
	firstSpend := spendOutput(&cbRec.Hash, 0, 5e7, 5e7)
	firstSpendRec, err := NewTxRecordFromMsgTx(firstSpend, time.Now())
	if err != nil {
		t.Fatal(err)
	}
	secondSpend := spendOutput(&cbRec.Hash, 0, 4e7, 6e7)
	secondSpendRec, err := NewTxRecordFromMsgTx(secondSpend, time.Now())
	if err != nil {
		t.Fatal(err)
	}

	// We'll insert both of them into the store without confirming them.
	commitDBTx(t, store, db, func(ns walletdb.ReadWriteBucket) {
		if err := store.InsertTx(ns, firstSpendRec, nil); err != nil {
			t.Fatal(err)
		}
		err := store.AddCredit(ns, firstSpendRec, nil, 0, false)
		if err != nil {
			t.Fatal(err)
		}
	})
	commitDBTx(t, store, db, func(ns walletdb.ReadWriteBucket) {
		if err := store.InsertTx(ns, secondSpendRec, nil); err != nil {
			t.Fatal(err)
		}
		err := store.AddCredit(ns, secondSpendRec, nil, 0, false)
		if err != nil {
			t.Fatal(err)
		}
	})

	// Ensure that both spends are found within the unconfirmed transactions
	// in the wallet's store.
	commitDBTx(t, store, db, func(ns walletdb.ReadWriteBucket) {
		unminedTxs, err := store.UnminedTxs(ns)
		if err != nil {
			t.Fatal(err)
		}
		if len(unminedTxs) != 2 {
			t.Fatalf("expected 2 unmined txs, got %v",
				len(unminedTxs))
		}
	})

	// Then, we'll confirm either the first or second spend, depending on
	// the boolean passed, with a height deep enough that allows us to
	// succesfully spend the coinbase output.
	coinbaseMaturity := int32(chaincfg.TestNet3Params.CoinbaseMaturity)
	bMaturity := BlockMeta{
		Block: Block{Height: b100.Height + coinbaseMaturity},
		Time:  time.Now(),
	}

	var confirmedSpendRec *TxRecord
	if first {
		confirmedSpendRec = firstSpendRec
	} else {
		confirmedSpendRec = secondSpendRec
	}
	commitDBTx(t, store, db, func(ns walletdb.ReadWriteBucket) {
		err := store.InsertTx(ns, confirmedSpendRec, &bMaturity)
		if err != nil {
			t.Fatal(err)
		}
		err = store.AddCredit(
			ns, confirmedSpendRec, &bMaturity, 0, false,
		)
		if err != nil {
			t.Fatal(err)
		}
	})

	// This should now trigger the store to remove any other pending double
	// spends for this coinbase output, as we've already seen the confirmed
	// one. Therefore, we shouldn't see any other unconfirmed transactions
	// within it. We also ensure that the transaction that confirmed and is
	// now listed as a UTXO within the wallet is the correct one.
	commitDBTx(t, store, db, func(ns walletdb.ReadWriteBucket) {
		unminedTxs, err := store.UnminedTxs(ns)
		if err != nil {
			t.Fatal(err)
		}
		if len(unminedTxs) != 0 {
			t.Fatalf("expected 0 unmined txs, got %v",
				len(unminedTxs))
		}

		minedTxs, err := store.GetUnspentOutputs(ns)
		if err != nil {
			t.Fatal(err)
		}
		if len(minedTxs) != 1 {
			t.Fatalf("expected 1 mined tx, got %v", len(minedTxs))
		}
		if !minedTxs[0].Hash.IsEqual(&confirmedSpendRec.Hash) {
			t.Fatalf("expected confirmed tx hash %v, got %v",
				confirmedSpendRec.Hash, minedTxs[0].Hash)
		}
	})
}

// TestInsertMempoolDoubleSpendConfirmedFirstTx ensures that when a double spend
// occurs and both spending transactions are present in the mempool, if the
// first spend seen is confirmed, then the second spend transaction within the
// mempool should be removed from the wallet's store.
func TestInsertMempoolDoubleSpendConfirmedFirstTx(t *testing.T) {
	t.Parallel()
	testInsertMempoolDoubleSpendTx(t, true)
}

// TestInsertMempoolDoubleSpendConfirmedFirstTx ensures that when a double spend
// occurs and both spending transactions are present in the mempool, if the
// second spend seen is confirmed, then the first spend transaction within the
// mempool should be removed from the wallet's store.
func TestInsertMempoolDoubleSpendConfirmSecondTx(t *testing.T) {
	t.Parallel()
	testInsertMempoolDoubleSpendTx(t, false)
}

// TestInsertConfirmedDoubleSpendTx tests that when one or more double spends
// occur and a spending transaction confirms that was not known to the wallet,
// then the unconfirmed double spends within the mempool should be removed from
// the wallet's store.
func TestInsertConfirmedDoubleSpendTx(t *testing.T) {
	t.Parallel()

	store, db, teardown, err := testStore()
	if err != nil {
		t.Fatal(err)
	}
	defer teardown()

	// In order to reproduce real-world scenarios, we'll use a new database
	// transaction for each interaction with the wallet.
	//
	// We'll start off the test by creating a new coinbase output at height
	// 100 and inserting it into the store.
	b100 := BlockMeta{
		Block: Block{Height: 100},
		Time:  time.Now(),
	}
	cb1 := newCoinBase(1e8)
	cbRec1, err := NewTxRecordFromMsgTx(cb1, b100.Time)
	if err != nil {
		t.Fatal(err)
	}
	commitDBTx(t, store, db, func(ns walletdb.ReadWriteBucket) {
		if err := store.InsertTx(ns, cbRec1, &b100); err != nil {
			t.Fatal(err)
		}
		err := store.AddCredit(ns, cbRec1, &b100, 0, false)
		if err != nil {
			t.Fatal(err)
		}
	})

	// Then, we'll create three spends from the same coinbase output. The
	// first two will remain unconfirmed, while the last should confirm and
	// remove the remaining unconfirmed from the wallet's store.
	firstSpend1 := spendOutput(&cbRec1.Hash, 0, 5e7)
	firstSpendRec1, err := NewTxRecordFromMsgTx(firstSpend1, time.Now())
	if err != nil {
		t.Fatal(err)
	}
	commitDBTx(t, store, db, func(ns walletdb.ReadWriteBucket) {
		if err := store.InsertTx(ns, firstSpendRec1, nil); err != nil {
			t.Fatal(err)
		}
		err := store.AddCredit(ns, firstSpendRec1, nil, 0, false)
		if err != nil {
			t.Fatal(err)
		}
	})

	secondSpend1 := spendOutput(&cbRec1.Hash, 0, 4e7)
	secondSpendRec1, err := NewTxRecordFromMsgTx(secondSpend1, time.Now())
	if err != nil {
		t.Fatal(err)
	}
	commitDBTx(t, store, db, func(ns walletdb.ReadWriteBucket) {
		if err := store.InsertTx(ns, secondSpendRec1, nil); err != nil {
			t.Fatal(err)
		}
		err := store.AddCredit(ns, secondSpendRec1, nil, 0, false)
		if err != nil {
			t.Fatal(err)
		}
	})

	// We'll also create another output and have one unconfirmed and one
	// confirmed spending transaction also spend it.
	cb2 := newCoinBase(2e8)
	cbRec2, err := NewTxRecordFromMsgTx(cb2, b100.Time)
	if err != nil {
		t.Fatal(err)
	}
	commitDBTx(t, store, db, func(ns walletdb.ReadWriteBucket) {
		if err := store.InsertTx(ns, cbRec2, &b100); err != nil {
			t.Fatal(err)
		}
		err := store.AddCredit(ns, cbRec2, &b100, 0, false)
		if err != nil {
			t.Fatal(err)
		}
	})

	firstSpend2 := spendOutput(&cbRec2.Hash, 0, 5e7)
	firstSpendRec2, err := NewTxRecordFromMsgTx(firstSpend2, time.Now())
	if err != nil {
		t.Fatal(err)
	}
	commitDBTx(t, store, db, func(ns walletdb.ReadWriteBucket) {
		if err := store.InsertTx(ns, firstSpendRec2, nil); err != nil {
			t.Fatal(err)
		}
		err := store.AddCredit(ns, firstSpendRec2, nil, 0, false)
		if err != nil {
			t.Fatal(err)
		}
	})

	// At this point, we should see all unconfirmed transactions within the
	// store.
	commitDBTx(t, store, db, func(ns walletdb.ReadWriteBucket) {
		unminedTxs, err := store.UnminedTxs(ns)
		if err != nil {
			t.Fatal(err)
		}
		if len(unminedTxs) != 3 {
			t.Fatalf("expected 3 unmined txs, got %d",
				len(unminedTxs))
		}
	})

	// Then, we'll insert the confirmed spend at a height deep enough that
	// allows us to successfully spend the coinbase outputs.
	coinbaseMaturity := int32(chaincfg.TestNet3Params.CoinbaseMaturity)
	bMaturity := BlockMeta{
		Block: Block{Height: b100.Height + coinbaseMaturity},
		Time:  time.Now(),
	}
	outputsToSpend := []wire.OutPoint{
		{Hash: cbRec1.Hash, Index: 0},
		{Hash: cbRec2.Hash, Index: 0},
	}
	confirmedSpend := spendOutputs(outputsToSpend, 3e7)
	confirmedSpendRec, err := NewTxRecordFromMsgTx(
		confirmedSpend, bMaturity.Time,
	)
	if err != nil {
		t.Fatal(err)
	}
	commitDBTx(t, store, db, func(ns walletdb.ReadWriteBucket) {
		err := store.InsertTx(ns, confirmedSpendRec, &bMaturity)
		if err != nil {
			t.Fatal(err)
		}
		err = store.AddCredit(
			ns, confirmedSpendRec, &bMaturity, 0, false,
		)
		if err != nil {
			t.Fatal(err)
		}
	})

	// Now that the confirmed spend exists within the store, we should no
	// longer see the unconfirmed spends within it. We also ensure that the
	// transaction that confirmed and is now listed as a UTXO within the
	// wallet is the correct one.
	commitDBTx(t, store, db, func(ns walletdb.ReadWriteBucket) {
		unminedTxs, err := store.UnminedTxs(ns)
		if err != nil {
			t.Fatal(err)
		}
		if len(unminedTxs) != 0 {
			t.Fatalf("expected 0 unmined txs, got %v",
				len(unminedTxs))
		}

		minedTxs, err := store.GetUnspentOutputs(ns)
		if err != nil {
			t.Fatal(err)
		}
		if len(minedTxs) != 1 {
			t.Fatalf("expected 1 mined tx, got %v", len(minedTxs))
		}
		if !minedTxs[0].Hash.IsEqual(&confirmedSpendRec.Hash) {
			t.Fatalf("expected confirmed tx hash %v, got %v",
				confirmedSpend, minedTxs[0].Hash)
		}
	})
}

// TestAddDuplicateCreditAfterConfirm aims to test the case where a duplicate
// unconfirmed credit is added to the store after the intial credit has already
// confirmed. This can lead to outputs being duplicated in the store, which can
// lead to creating double spends when querying the wallet's UTXO set.
func TestAddDuplicateCreditAfterConfirm(t *testing.T) {
	t.Parallel()

	store, db, teardown, err := testStore()
	if err != nil {
		t.Fatal(err)
	}
	defer teardown()

	// In order to reproduce real-world scenarios, we'll use a new database
	// transaction for each interaction with the wallet.
	//
	// We'll start off the test by creating a new coinbase output at height
	// 100 and inserting it into the store.
	b100 := &BlockMeta{
		Block: Block{Height: 100},
		Time:  time.Now(),
	}
	cb := newCoinBase(1e8)
	cbRec, err := NewTxRecordFromMsgTx(cb, b100.Time)
	if err != nil {
		t.Fatal(err)
	}
	commitDBTx(t, store, db, func(ns walletdb.ReadWriteBucket) {
		if err := store.InsertTx(ns, cbRec, b100); err != nil {
			t.Fatal(err)
		}
		err := store.AddCredit(ns, cbRec, b100, 0, false)
		if err != nil {
			t.Fatal(err)
		}
	})

	// We'll confirm that there is one unspent output in the store, which
	// should be the coinbase output created above.
	commitDBTx(t, store, db, func(ns walletdb.ReadWriteBucket) {
		minedTxs, err := store.GetUnspentOutputs(ns)
		if err != nil {
			t.Fatal(err)
		}
		if len(minedTxs) != 1 {
			t.Fatalf("expected 1 mined tx, got %v", len(minedTxs))
		}
		if !minedTxs[0].Hash.IsEqual(&cbRec.Hash) {
			t.Fatalf("expected tx hash %v, got %v", cbRec.Hash,
				minedTxs[0].Hash)
		}
	})

	// Then, we'll create an unconfirmed spend for the coinbase output.
	b101 := &BlockMeta{
		Block: Block{Height: 101},
		Time:  time.Now(),
	}
	spendTx := spendOutput(&cbRec.Hash, 0, 5e7, 4e7)
	spendTxRec, err := NewTxRecordFromMsgTx(spendTx, b101.Time)
	if err != nil {
		t.Fatal(err)
	}
	commitDBTx(t, store, db, func(ns walletdb.ReadWriteBucket) {
		if err := store.InsertTx(ns, spendTxRec, nil); err != nil {
			t.Fatal(err)
		}
		err := store.AddCredit(ns, spendTxRec, nil, 1, true)
		if err != nil {
			t.Fatal(err)
		}
	})

	// Confirm the spending transaction at the next height.
	commitDBTx(t, store, db, func(ns walletdb.ReadWriteBucket) {
		if err := store.InsertTx(ns, spendTxRec, b101); err != nil {
			t.Fatal(err)
		}
		err := store.AddCredit(ns, spendTxRec, b101, 1, true)
		if err != nil {
			t.Fatal(err)
		}
	})

	// We should see one unspent output within the store once again, this
	// time being the change output of the spending transaction.
	commitDBTx(t, store, db, func(ns walletdb.ReadWriteBucket) {
		minedTxs, err := store.GetUnspentOutputs(ns)
		if err != nil {
			t.Fatal(err)
		}
		if len(minedTxs) != 1 {
			t.Fatalf("expected 1 mined txs, got %v", len(minedTxs))
		}
		if !minedTxs[0].Hash.IsEqual(&spendTxRec.Hash) {
			t.Fatalf("expected tx hash %v, got %v", spendTxRec.Hash,
				minedTxs[0].Hash)
		}
	})

	// Now, we'll insert the spending transaction once again, this time as
	// unconfirmed. This can happen if the backend happens to forward an
	// unconfirmed chain.RelevantTx notification to the client even after it
	// has confirmed, which results in us adding it to the store once again.
	//
	// TODO(wilmer): ideally this shouldn't happen, so we should identify
	// the real reason for this.
	commitDBTx(t, store, db, func(ns walletdb.ReadWriteBucket) {
		if err := store.InsertTx(ns, spendTxRec, nil); err != nil {
			t.Fatal(err)
		}
		err := store.AddCredit(ns, spendTxRec, nil, 1, true)
		if err != nil {
			t.Fatal(err)
		}
	})

	// Finally, we'll ensure the change output is still the only unspent
	// output within the store.
	commitDBTx(t, store, db, func(ns walletdb.ReadWriteBucket) {
		minedTxs, err := store.GetUnspentOutputs(ns)
		if err != nil {
			t.Fatal(err)
		}
		if len(minedTxs) != 1 {
			t.Fatalf("expected 1 mined txs, got %v", len(minedTxs))
		}
		if !minedTxs[0].Hash.IsEqual(&spendTxRec.Hash) {
			t.Fatalf("expected tx hash %v, got %v", spendTxRec.Hash,
				minedTxs[0].Hash)
		}
	})
}<|MERGE_RESOLUTION|>--- conflicted
+++ resolved
@@ -47,21 +47,6 @@
 	}
 )
 
-<<<<<<< HEAD
-func testDB() (walletdb.DB, func(), er.R) {
-	tmpDir, errr := ioutil.TempDir("", "wtxmgr_test")
-	if errr != nil {
-		return nil, func() {}, er.E(errr)
-	}
-	opts := &bbolt.Options{
-		NoFreelistSync: true,
-	}
-	db, err := walletdb.Create("bdb", filepath.Join(tmpDir, "db"), opts)
-	return db, func() { os.RemoveAll(tmpDir) }, err
-}
-
-=======
->>>>>>> 8e678c10
 var namespaceKey = []byte("txstore")
 
 func testStore() (*Store, walletdb.DB, func(), er.R) {
