--- conflicted
+++ resolved
@@ -812,8 +812,6 @@
 	}
 }
 
-<<<<<<< HEAD
-=======
 // This is dumb, but the json serializer wants to work with a struct
 // and echo demands an array of anything and responds with the same
 type EchoCmd struct {
@@ -826,7 +824,6 @@
 	G *string
 }
 
->>>>>>> 39ee6727
 // EstimateSmartFeeMode defines the different fee estimation modes available
 // for the estimatesmartfee JSON-RPC command.
 type EstimateSmartFeeMode string
